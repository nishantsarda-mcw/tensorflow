--- conflicted
+++ resolved
@@ -103,13 +103,11 @@
         `tf.while_loop`, and compositions like `tf.foldl`) computed with
         `tf.GradientTape` inside a `tf.function`.
     *   Changed the default step size in `gradient_checker_v2.compute_gradients` to be exactly representable as a binary floating point numbers. This avoids poluting gradient approximations needlessly, which is some cases leads to false negatives in op gradient tests.
-<<<<<<< HEAD
     * Added `tf.config.experimental.get_memory_info`, returning a dict with the
       current and peak memory usage. Deprecated 
       `tf.config.experimental.get_memory_usage` in favor of this new function.
-=======
-    *   Extended `tf.config.experimental.enable_tensor_float_32_execution` to control Tensor-Float-32 evaluation in RNNs.
->>>>>>> 89ddedbb
+    *   Extended `tf.config.experimental.enable_tensor_float_32_execution` to
+        control Tensor-Float-32 evaluation in RNNs.
 
 *   `tf.summary`:
   *   New `tf.summary.graph` allows manual write of TensorFlow graph
