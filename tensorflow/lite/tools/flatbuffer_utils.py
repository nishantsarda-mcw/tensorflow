# Copyright 2020 The TensorFlow Authors. All Rights Reserved.
#
# Licensed under the Apache License, Version 2.0 (the "License");
# you may not use this file except in compliance with the License.
# You may obtain a copy of the License at
#
#     http://www.apache.org/licenses/LICENSE-2.0
#
# Unless required by applicable law or agreed to in writing, software
# distributed under the License is distributed on an "AS IS" BASIS,
# WITHOUT WARRANTIES OR CONDITIONS OF ANY KIND, either express or implied.
# See the License for the specific language governing permissions and
# limitations under the License.
# ==============================================================================
"""Utility functions for FlatBuffers.

All functions that are commonly used to work with FlatBuffers.

Refer to the tensorflow lite flatbuffer schema here:
tensorflow/lite/schema/schema.fbs

"""

import copy
import random
import re
<<<<<<< HEAD
import sys
=======
import struct
>>>>>>> 5fc9239b

import flatbuffers
from tensorflow.lite.python import schema_py_generated as schema_fb
from tensorflow.python.platform import gfile

_TFLITE_FILE_IDENTIFIER = b'TFL3'


def convert_bytearray_to_object(model_bytearray):
  """Converts a tflite model from a bytearray to an object for parsing."""
  model_object = schema_fb.Model.GetRootAsModel(model_bytearray, 0)
  return schema_fb.ModelT.InitFromObj(model_object)


def read_model(input_tflite_file):
  """Reads a tflite model as a python object.

  Args:
    input_tflite_file: Full path name to the input tflite file

  Raises:
    RuntimeError: If input_tflite_file path is invalid.
    IOError: If input_tflite_file cannot be opened.

  Returns:
    A python object corresponding to the input tflite file.
  """
  if not gfile.Exists(input_tflite_file):
    raise RuntimeError('Input file not found at %r\n' % input_tflite_file)
  with gfile.GFile(input_tflite_file, 'rb') as input_file_handle:
    model_bytearray = bytearray(input_file_handle.read())
  model = convert_bytearray_to_object(model_bytearray)
  if sys.byteorder == 'big':
    byte_swap_tflite_model_obj(model, "little", "big")
  return model


def read_model_with_mutable_tensors(input_tflite_file):
  """Reads a tflite model as a python object with mutable tensors.

  Similar to read_model() with the addition that the returned object has
  mutable tensors (read_model() returns an object with immutable tensors).

  Args:
    input_tflite_file: Full path name to the input tflite file

  Raises:
    RuntimeError: If input_tflite_file path is invalid.
    IOError: If input_tflite_file cannot be opened.

  Returns:
    A mutable python object corresponding to the input tflite file.
  """
  return copy.deepcopy(read_model(input_tflite_file))


def convert_object_to_bytearray(model_object):
  """Converts a tflite model from an object to a immutable bytearray."""
  # Initial size of the buffer, which will grow automatically if needed
  builder = flatbuffers.Builder(1024)
  model_offset = model_object.Pack(builder)
  builder.Finish(model_offset, file_identifier=_TFLITE_FILE_IDENTIFIER)
  model_bytearray = bytes(builder.Output())
  return model_bytearray


def write_model(model_object, output_tflite_file):
  """Writes the tflite model, a python object, into the output file.

  Args:
    model_object: A tflite model as a python object
    output_tflite_file: Full path name to the output tflite file.

  Raises:
    IOError: If output_tflite_file path is invalid or cannot be opened.
  """
  if sys.byteorder == 'big':
    model_object = copy.deepcopy(model_object)
    byte_swap_tflite_model_obj(model_object, "big", "little")
  model_bytearray = convert_object_to_bytearray(model_object)
  with gfile.GFile(output_tflite_file, 'wb') as output_file_handle:
    output_file_handle.write(model_bytearray)


def strip_strings(model):
  """Strips all nonessential strings from the model to reduce model size.

  We remove the following strings:
  (find strings by searching ":string" in the tensorflow lite flatbuffer schema)
  1. Model description
  2. SubGraph name
  3. Tensor names
  We retain OperatorCode custom_code and Metadata name.

  Args:
    model: The model from which to remove nonessential strings.
  """

  model.description = None
  for subgraph in model.subgraphs:
    subgraph.name = None
    for tensor in subgraph.tensors:
      tensor.name = None
  # We clear all signature_def structure, since without names it is useless.
  model.signatureDefs = None


def type_to_name(tensor_type):
  """Converts a numerical enum to a readable tensor type."""
  for name, value in schema_fb.TensorType.__dict__.items():
    if value == tensor_type:
      return name
  return None


def randomize_weights(model, random_seed=0, buffers_to_skip=None):
  """Randomize weights in a model.

  Args:
    model: The model in which to randomize weights.
    random_seed: The input to the random number generator (default value is 0).
    buffers_to_skip: The list of buffer indices to skip. The weights in these
                     buffers are left unmodified.
  """

  # The input to the random seed generator. The default value is 0.
  random.seed(random_seed)

  # Parse model buffers which store the model weights
  buffers = model.buffers
  buffer_ids = range(1, len(buffers))  # ignore index 0 as it's always None
  if buffers_to_skip is not None:
    buffer_ids = [idx for idx in buffer_ids if idx not in buffers_to_skip]

  buffer_types = {}
  for graph in model.subgraphs:
    for op in graph.operators:
      for input_idx in op.inputs:
        tensor = graph.tensors[input_idx]
        buffer_types[tensor.buffer] = type_to_name(tensor.type)

  for i in buffer_ids:
    buffer_i_data = buffers[i].data
    buffer_i_size = 0 if buffer_i_data is None else buffer_i_data.size
    if buffer_i_size == 0:
      continue

    # Raw data buffers are of type ubyte (or uint8) whose values lie in the
    # range [0, 255]. Those ubytes (or unint8s) are the underlying
    # representation of each datatype. For example, a bias tensor of type
    # int32 appears as a buffer 4 times it's length of type ubyte (or uint8).
    # For floats, we need to generate a valid float and then pack it into
    # the raw bytes in place.
    buffer_type = buffer_types.get(i, 'INT8')
    if buffer_type.startswith('FLOAT'):
      format_code = 'e' if buffer_type == 'FLOAT16' else 'f'
      for offset in range(0, buffer_i_size, struct.calcsize(format_code)):
        value = random.uniform(-0.5, 0.5)  # See http://b/152324470#comment2
        struct.pack_into(format_code, buffer_i_data, offset, value)
    else:
      for j in range(buffer_i_size):
        buffer_i_data[j] = random.randint(0, 255)


def rename_custom_ops(model, map_custom_op_renames):
  """Rename custom ops so they use the same naming style as builtin ops.

  Args:
    model: The input tflite model.
    map_custom_op_renames: A mapping from old to new custom op names.
  """
  for op_code in model.operatorCodes:
    if op_code.customCode:
      op_code_str = op_code.customCode.decode('ascii')
      if op_code_str in map_custom_op_renames:
        op_code.customCode = map_custom_op_renames[op_code_str].encode('ascii')


def opcode_to_name(model, op_code):
  """Converts a TFLite op_code to the human readable name.

  Args:
    model: The input tflite model.
    op_code: The op_code to resolve to a readable name.

  Returns:
    A string containing the human readable op name, or None if not resolvable.
  """
  op = model.operatorCodes[op_code]
  code = max(op.builtinCode, op.deprecatedBuiltinCode)
  for name, value in vars(schema_fb.BuiltinOperator).items():
    if value == code:
      return name
  return None


def xxd_output_to_bytes(input_cc_file):
  """Converts xxd output C++ source file to bytes (immutable).

  Args:
    input_cc_file: Full path name to th C++ source file dumped by xxd

  Raises:
    RuntimeError: If input_cc_file path is invalid.
    IOError: If input_cc_file cannot be opened.

  Returns:
    A bytearray corresponding to the input cc file array.
  """
  # Match hex values in the string with comma as separator
  pattern = re.compile(r'\W*(0x[0-9a-fA-F,x ]+).*')

  model_bytearray = bytearray()

  with open(input_cc_file) as file_handle:
    for line in file_handle:
      values_match = pattern.match(line)

      if values_match is None:
        continue

      # Match in the parentheses (hex array only)
      list_text = values_match.group(1)

      # Extract hex values (text) from the line
      # e.g. 0x1c, 0x00, 0x00, 0x00, 0x54, 0x46, 0x4c,
      values_text = filter(None, list_text.split(','))

      # Convert to hex
      values = [int(x, base=16) for x in values_text]
      model_bytearray.extend(values)

  return bytes(model_bytearray)


def xxd_output_to_object(input_cc_file):
  """Converts xxd output C++ source file to object.

  Args:
    input_cc_file: Full path name to th C++ source file dumped by xxd

  Raises:
    RuntimeError: If input_cc_file path is invalid.
    IOError: If input_cc_file cannot be opened.

  Returns:
    A python object corresponding to the input tflite file.
  """
  model_bytes = xxd_output_to_bytes(input_cc_file)
  return convert_bytearray_to_object(model_bytes)


def byte_swap_buffer_content(buffer, chunksize, from_endiness, to_endiness):
  """"Helper function for byte-swapping the buffers field.
  """
  to_swap = [buffer.data[i:i+chunksize] for i in range(
    0, len(buffer.data), chunksize)]
  buffer.data = b''.join([int.from_bytes(
    byteswap, from_endiness).to_bytes(
      chunksize, to_endiness) for byteswap in to_swap])


def byte_swap_tflite_model_obj(model, from_endiness, to_endiness):
  """"Byte swaps the buffers field in a TFLite model.

  Args:
    model: TFLite model object of from_endiness format.
  
  """
  if model is None:
    return
  # Get all the constant buffers, byte swapping them as per their data types
  buffer_swapped = []
  types_of_16_bits = [schema_fb.TensorType.FLOAT16,
    schema_fb.TensorType.INT16, schema_fb.TensorType.UINT16]
  types_of_32_bits = [schema_fb.TensorType.FLOAT32,
    schema_fb.TensorType.INT32, schema_fb.TensorType.COMPLEX64,
    schema_fb.TensorType.UINT32]
  types_of_64_bits = [schema_fb.TensorType.INT64,
    schema_fb.TensorType.FLOAT64, schema_fb.TensorType.COMPLEX128,
    schema_fb.TensorType.UINT64]
  for subgraph in model.subgraphs:
    for tensor in subgraph.tensors:
      if (tensor.buffer>0 and tensor.buffer<len(model.buffers) and 
        tensor.buffer not in buffer_swapped and 
        model.buffers[tensor.buffer].data is not None):
        if tensor.type in types_of_16_bits: 
          byte_swap_buffer_content(model.buffers[tensor.buffer], 
            2, from_endiness, to_endiness)
        elif tensor.type in types_of_32_bits:
          byte_swap_buffer_content(model.buffers[tensor.buffer], 
            4, from_endiness, to_endiness)
        elif tensor.type in types_of_64_bits:
          byte_swap_buffer_content(model.buffers[tensor.buffer], 
            8, from_endiness, to_endiness)
        else:
          continue
        buffer_swapped.append(tensor.buffer)


def byte_swap_tflite_buffer(tflite_model, from_endiness, to_endiness):
  """"Generates a new model byte array after byte swapping its buffers field.

  Args:
    tflite_model: TFLite flatbuffer in a byte array of from_endiness format.

  Returns:
    TFLite flatbuffer in a bytes array, after being byte swapped to to_endiness
    format.

  """
  if tflite_model is None:
    return None
  # Load TFLite Flatbuffer byte array into an object.
  model = convert_bytearray_to_object(tflite_model)

  # Byte swapping the constant buffers as per their data types
  byte_swap_tflite_model_obj(model, from_endiness, to_endiness)

   # Return a TFLite flatbuffer as a byte array.
  return convert_object_to_bytearray(model)
<|MERGE_RESOLUTION|>--- conflicted
+++ resolved
@@ -24,11 +24,8 @@
 import copy
 import random
 import re
-<<<<<<< HEAD
+import struct
 import sys
-=======
-import struct
->>>>>>> 5fc9239b
 
 import flatbuffers
 from tensorflow.lite.python import schema_py_generated as schema_fb
