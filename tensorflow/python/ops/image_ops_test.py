# Copyright 2015 The TensorFlow Authors. All Rights Reserved.
#
# Licensed under the Apache License, Version 2.0 (the "License");
# you may not use this file except in compliance with the License.
# You may obtain a copy of the License at
#
#     http://www.apache.org/licenses/LICENSE-2.0
#
# Unless required by applicable law or agreed to in writing, software
# distributed under the License is distributed on an "AS IS" BASIS,
# WITHOUT WARRANTIES OR CONDITIONS OF ANY KIND, either express or implied.
# See the License for the specific language governing permissions and
# limitations under the License.
# ==============================================================================
"""Tests for tensorflow.ops.image_ops."""

from __future__ import absolute_import
from __future__ import division
from __future__ import print_function

import colorsys
import functools
import math
import os
import time

import numpy as np
from six.moves import xrange  # pylint: disable=redefined-builtin

from tensorflow.core.protobuf import config_pb2
from tensorflow.python.client import session
from tensorflow.python.framework import constant_op
from tensorflow.python.framework import dtypes
from tensorflow.python.framework import errors
from tensorflow.python.framework import ops
from tensorflow.python.framework import test_util
from tensorflow.python.ops import array_ops
from tensorflow.python.ops import control_flow_ops
from tensorflow.python.ops import gen_image_ops
from tensorflow.python.ops import image_ops
from tensorflow.python.ops import io_ops
from tensorflow.python.ops import math_ops
from tensorflow.python.ops import random_ops
from tensorflow.python.ops import variables
from tensorflow.python.platform import googletest
from tensorflow.python.platform import test


class RGBToHSVTest(test_util.TensorFlowTestCase):

  def testBatch(self):
    # Build an arbitrary RGB image
    np.random.seed(7)
    batch_size = 5
    shape = (batch_size, 2, 7, 3)

    for nptype in [np.float32, np.float64]:
      inp = np.random.rand(*shape).astype(nptype)

      # Convert to HSV and back, as a batch and individually
      with self.test_session(use_gpu=True) as sess:
        batch0 = constant_op.constant(inp)
        batch1 = image_ops.rgb_to_hsv(batch0)
        batch2 = image_ops.hsv_to_rgb(batch1)
        split0 = array_ops.unstack(batch0)
        split1 = list(map(image_ops.rgb_to_hsv, split0))
        split2 = list(map(image_ops.hsv_to_rgb, split1))
        join1 = array_ops.stack(split1)
        join2 = array_ops.stack(split2)
        batch1, batch2, join1, join2 = sess.run([batch1, batch2, join1, join2])

      # Verify that processing batch elements together is the same as separate
      self.assertAllClose(batch1, join1)
      self.assertAllClose(batch2, join2)
      self.assertAllClose(batch2, inp)

  def testRGBToHSVRoundTrip(self):
    data = [0, 5, 13, 54, 135, 226, 37, 8, 234, 90, 255, 1]
    for nptype in [np.float32, np.float64]:
      rgb_np = np.array(data, dtype=nptype).reshape([2, 2, 3]) / 255.
      with self.test_session(use_gpu=True):
        hsv = image_ops.rgb_to_hsv(rgb_np)
        rgb = image_ops.hsv_to_rgb(hsv)
        rgb_tf = rgb.eval()
      self.assertAllClose(rgb_tf, rgb_np)


class RGBToYIQTest(test_util.TensorFlowTestCase):

  def testBatch(self):
    # Build an arbitrary RGB image
    np.random.seed(7)
    batch_size = 5
    shape = (batch_size, 2, 7, 3)

    for nptype in [np.float32, np.float64]:
      inp = np.random.rand(*shape).astype(nptype)

      # Convert to YIQ and back, as a batch and individually
      with self.test_session(use_gpu=True) as sess:
        batch0 = constant_op.constant(inp)
        batch1 = image_ops.rgb_to_yiq(batch0)
        batch2 = image_ops.yiq_to_rgb(batch1)
        split0 = array_ops.unstack(batch0)
        split1 = list(map(image_ops.rgb_to_yiq, split0))
        split2 = list(map(image_ops.yiq_to_rgb, split1))
        join1 = array_ops.stack(split1)
        join2 = array_ops.stack(split2)
        batch1, batch2, join1, join2 = sess.run([batch1, batch2, join1, join2])

      # Verify that processing batch elements together is the same as separate
      self.assertAllClose(batch1, join1, rtol=1e-4, atol=1e-4)
      self.assertAllClose(batch2, join2, rtol=1e-4, atol=1e-4)
      self.assertAllClose(batch2, inp, rtol=1e-4, atol=1e-4)


class RGBToYUVTest(test_util.TensorFlowTestCase):

  def testBatch(self):
    # Build an arbitrary RGB image
    np.random.seed(7)
    batch_size = 5
    shape = (batch_size, 2, 7, 3)

    for nptype in [np.float32, np.float64]:
      inp = np.random.rand(*shape).astype(nptype)

      # Convert to YUV and back, as a batch and individually
      with self.test_session(use_gpu=True) as sess:
        batch0 = constant_op.constant(inp)
        batch1 = image_ops.rgb_to_yuv(batch0)
        batch2 = image_ops.yuv_to_rgb(batch1)
        split0 = array_ops.unstack(batch0)
        split1 = list(map(image_ops.rgb_to_yuv, split0))
        split2 = list(map(image_ops.yuv_to_rgb, split1))
        join1 = array_ops.stack(split1)
        join2 = array_ops.stack(split2)
        batch1, batch2, join1, join2 = sess.run([batch1, batch2, join1, join2])

      # Verify that processing batch elements together is the same as separate
      self.assertAllClose(batch1, join1, rtol=1e-4, atol=1e-4)
      self.assertAllClose(batch2, join2, rtol=1e-4, atol=1e-4)
      self.assertAllClose(batch2, inp, rtol=1e-4, atol=1e-4)


class GrayscaleToRGBTest(test_util.TensorFlowTestCase):

  def _RGBToGrayscale(self, images):
    is_batch = True
    if len(images.shape) == 3:
      is_batch = False
      images = np.expand_dims(images, axis=0)
    out_shape = images.shape[0:3] + (1,)
    out = np.zeros(shape=out_shape, dtype=np.uint8)
    for batch in xrange(images.shape[0]):
      for y in xrange(images.shape[1]):
        for x in xrange(images.shape[2]):
          red = images[batch, y, x, 0]
          green = images[batch, y, x, 1]
          blue = images[batch, y, x, 2]
          gray = 0.2989 * red + 0.5870 * green + 0.1140 * blue
          out[batch, y, x, 0] = int(gray)
    if not is_batch:
      out = np.squeeze(out, axis=0)
    return out

  def _TestRGBToGrayscale(self, x_np):
    y_np = self._RGBToGrayscale(x_np)

    with self.test_session(use_gpu=True):
      x_tf = constant_op.constant(x_np, shape=x_np.shape)
      y = image_ops.rgb_to_grayscale(x_tf)
      y_tf = y.eval()
      self.assertAllEqual(y_tf, y_np)

  def testBasicRGBToGrayscale(self):
    # 4-D input with batch dimension.
    x_np = np.array(
        [[1, 2, 3], [4, 10, 1]], dtype=np.uint8).reshape([1, 1, 2, 3])
    self._TestRGBToGrayscale(x_np)

    # 3-D input with no batch dimension.
    x_np = np.array([[1, 2, 3], [4, 10, 1]], dtype=np.uint8).reshape([1, 2, 3])
    self._TestRGBToGrayscale(x_np)

  def testBasicGrayscaleToRGB(self):
    # 4-D input with batch dimension.
    x_np = np.array([[1, 2]], dtype=np.uint8).reshape([1, 1, 2, 1])
    y_np = np.array(
        [[1, 1, 1], [2, 2, 2]], dtype=np.uint8).reshape([1, 1, 2, 3])

    with self.test_session(use_gpu=True):
      x_tf = constant_op.constant(x_np, shape=x_np.shape)
      y = image_ops.grayscale_to_rgb(x_tf)
      y_tf = y.eval()
      self.assertAllEqual(y_tf, y_np)

    # 3-D input with no batch dimension.
    x_np = np.array([[1, 2]], dtype=np.uint8).reshape([1, 2, 1])
    y_np = np.array([[1, 1, 1], [2, 2, 2]], dtype=np.uint8).reshape([1, 2, 3])

    with self.test_session(use_gpu=True):
      x_tf = constant_op.constant(x_np, shape=x_np.shape)
      y = image_ops.grayscale_to_rgb(x_tf)
      y_tf = y.eval()
      self.assertAllEqual(y_tf, y_np)

  def testShapeInference(self):
    # Shape inference works and produces expected output where possible
    rgb_shape = [7, None, 19, 3]
    gray_shape = rgb_shape[:-1] + [1]
    with self.test_session(use_gpu=True):
      rgb_tf = array_ops.placeholder(dtypes.uint8, shape=rgb_shape)
      gray = image_ops.rgb_to_grayscale(rgb_tf)
      self.assertEqual(gray_shape, gray.get_shape().as_list())

    with self.test_session(use_gpu=True):
      gray_tf = array_ops.placeholder(dtypes.uint8, shape=gray_shape)
      rgb = image_ops.grayscale_to_rgb(gray_tf)
      self.assertEqual(rgb_shape, rgb.get_shape().as_list())

    # Shape inference does not break for unknown shapes
    with self.test_session(use_gpu=True):
      rgb_tf_unknown = array_ops.placeholder(dtypes.uint8)
      gray_unknown = image_ops.rgb_to_grayscale(rgb_tf_unknown)
      self.assertFalse(gray_unknown.get_shape())

    with self.test_session(use_gpu=True):
      gray_tf_unknown = array_ops.placeholder(dtypes.uint8)
      rgb_unknown = image_ops.grayscale_to_rgb(gray_tf_unknown)
      self.assertFalse(rgb_unknown.get_shape())


class AdjustGamma(test_util.TensorFlowTestCase):

  def test_adjust_gamma_one(self):
    """Same image should be returned for gamma equal to one"""
    with self.test_session():
      x_data = np.random.uniform(0, 255, (8, 8))
      x_np = np.array(x_data, dtype=np.float32)

      x = constant_op.constant(x_np, shape=x_np.shape)
      y = image_ops.adjust_gamma(x, gamma=1)

      y_tf = y.eval()
      y_np = x_np

      self.assertAllClose(y_tf, y_np, 1e-6)

  def test_adjust_gamma_less_zero(self):
    """White image should be returned for gamma equal to zero"""
    with self.test_session():
      x_data = np.random.uniform(0, 255, (8, 8))
      x_np = np.array(x_data, dtype=np.float32)

      x = constant_op.constant(x_np, shape=x_np.shape)

      err_msg = "Gamma should be a non-negative real number."

      try:
        image_ops.adjust_gamma(x, gamma=-1)
      except Exception as e:
        if err_msg not in str(e):
          raise
      else:
        raise AssertionError("Exception not raised: %s" % err_msg)

  def test_adjust_gamma_less_zero_tensor(self):
    """White image should be returned for gamma equal to zero"""
    with self.test_session():
      x_data = np.random.uniform(0, 255, (8, 8))
      x_np = np.array(x_data, dtype=np.float32)

      x = constant_op.constant(x_np, shape=x_np.shape)
      y = constant_op.constant(-1.0, dtype=dtypes.float32)

      image = image_ops.adjust_gamma(x, gamma=y)

      err_msg = "Gamma should be a non-negative real number."
      try:
        image.eval()
      except Exception as e:
        if err_msg not in str(e):
          raise
      else:
        raise AssertionError("Exception not raised: %s" % err_msg)

  def test_adjust_gamma_zero(self):
    """White image should be returned for gamma equal to zero"""
    with self.test_session():
      x_data = np.random.uniform(0, 255, (8, 8))
      x_np = np.array(x_data, dtype=np.float32)

      x = constant_op.constant(x_np, shape=x_np.shape)
      y = image_ops.adjust_gamma(x, gamma=0)

      y_tf = y.eval()

      dtype = x.dtype.as_numpy_dtype
      y_np = np.array([dtypes.dtype_range[dtype][1]] * x_np.size)
      y_np = y_np.reshape((8, 8))

      self.assertAllClose(y_tf, y_np, 1e-6)

  def test_adjust_gamma_less_one(self):
    """Verifying the output with expected results for gamma
    correction with gamma equal to half"""
    with self.test_session():
      x_np = np.arange(0, 255, 4, np.uint8).reshape(8, 8)
      y = image_ops.adjust_gamma(x_np, gamma=0.5)
      y_tf = np.trunc(y.eval())

      y_np = np.array(
          [[0, 31, 45, 55, 63, 71, 78, 84], [
              90, 95, 100, 105, 110, 115, 119, 123
          ], [127, 131, 135, 139, 142, 146, 149, 153], [
              156, 159, 162, 165, 168, 171, 174, 177
          ], [180, 183, 186, 188, 191, 194, 196, 199], [
              201, 204, 206, 209, 211, 214, 216, 218
          ], [221, 223, 225, 228, 230, 232, 234, 236],
           [238, 241, 243, 245, 247, 249, 251, 253]],
          dtype=np.float32)

      self.assertAllClose(y_tf, y_np, 1e-6)

  def test_adjust_gamma_greater_one(self):
    """Verifying the output with expected results for gamma
    correction with gamma equal to two"""
    with self.test_session():
      x_np = np.arange(0, 255, 4, np.uint8).reshape(8, 8)
      y = image_ops.adjust_gamma(x_np, gamma=2)
      y_tf = np.trunc(y.eval())

      y_np = np.array(
          [[0, 0, 0, 0, 1, 1, 2, 3], [4, 5, 6, 7, 9, 10, 12, 14], [
              16, 18, 20, 22, 25, 27, 30, 33
          ], [36, 39, 42, 45, 49, 52, 56, 60], [64, 68, 72, 76, 81, 85, 90, 95],
           [100, 105, 110, 116, 121, 127, 132, 138], [
               144, 150, 156, 163, 169, 176, 182, 189
           ], [196, 203, 211, 218, 225, 233, 241, 249]],
          dtype=np.float32)

      self.assertAllClose(y_tf, y_np, 1e-6)


class AdjustHueTest(test_util.TensorFlowTestCase):

  def testAdjustNegativeHue(self):
    x_shape = [2, 2, 3]
    x_data = [0, 5, 13, 54, 135, 226, 37, 8, 234, 90, 255, 1]
    x_np = np.array(x_data, dtype=np.uint8).reshape(x_shape)

    delta = -0.25
    y_data = [0, 13, 1, 54, 226, 59, 8, 234, 150, 255, 39, 1]
    y_np = np.array(y_data, dtype=np.uint8).reshape(x_shape)

    with self.test_session(use_gpu=True):
      x = constant_op.constant(x_np, shape=x_shape)
      y = image_ops.adjust_hue(x, delta)
      y_tf = y.eval()
      self.assertAllEqual(y_tf, y_np)

  def testAdjustPositiveHue(self):
    x_shape = [2, 2, 3]
    x_data = [0, 5, 13, 54, 135, 226, 37, 8, 234, 90, 255, 1]
    x_np = np.array(x_data, dtype=np.uint8).reshape(x_shape)

    delta = 0.25
    y_data = [13, 0, 11, 226, 54, 221, 234, 8, 92, 1, 217, 255]
    y_np = np.array(y_data, dtype=np.uint8).reshape(x_shape)

    with self.test_session(use_gpu=True):
      x = constant_op.constant(x_np, shape=x_shape)
      y = image_ops.adjust_hue(x, delta)
      y_tf = y.eval()
      self.assertAllEqual(y_tf, y_np)

  def testBatchAdjustHue(self):
    x_shape = [2, 1, 2, 3]
    x_data = [0, 5, 13, 54, 135, 226, 37, 8, 234, 90, 255, 1]
    x_np = np.array(x_data, dtype=np.uint8).reshape(x_shape)

    delta = 0.25
    y_data = [13, 0, 11, 226, 54, 221, 234, 8, 92, 1, 217, 255]
    y_np = np.array(y_data, dtype=np.uint8).reshape(x_shape)

    with self.test_session(use_gpu=True):
      x = constant_op.constant(x_np, shape=x_shape)
      y = image_ops.adjust_hue(x, delta)
      y_tf = y.eval()
      self.assertAllEqual(y_tf, y_np)

  def _adjustHueNp(self, x_np, delta_h):
    self.assertEqual(x_np.shape[-1], 3)
    x_v = x_np.reshape([-1, 3])
    y_v = np.ndarray(x_v.shape, dtype=x_v.dtype)
    channel_count = x_v.shape[0]
    for i in xrange(channel_count):
      r = x_v[i][0]
      g = x_v[i][1]
      b = x_v[i][2]
      h, s, v = colorsys.rgb_to_hsv(r, g, b)
      h += delta_h
      h = math.fmod(h + 10.0, 1.0)
      r, g, b = colorsys.hsv_to_rgb(h, s, v)
      y_v[i][0] = r
      y_v[i][1] = g
      y_v[i][2] = b
    return y_v.reshape(x_np.shape)

  def _adjustHueTf(self, x_np, delta_h):
    with self.test_session(use_gpu=True):
      x = constant_op.constant(x_np)
      y = image_ops.adjust_hue(x, delta_h)
      y_tf = y.eval()
    return y_tf

  def testAdjustRandomHue(self):
    x_shapes = [
        [2, 2, 3],
        [4, 2, 3],
        [2, 4, 3],
        [2, 5, 3],
        [1000, 1, 3],
    ]
    test_styles = [
        "all_random",
        "rg_same",
        "rb_same",
        "gb_same",
        "rgb_same",
    ]
    for x_shape in x_shapes:
      for test_style in test_styles:
        x_np = np.random.rand(*x_shape) * 255.
        delta_h = np.random.rand() * 2.0 - 1.0
        if test_style == "all_random":
          pass
        elif test_style == "rg_same":
          x_np[..., 1] = x_np[..., 0]
        elif test_style == "rb_same":
          x_np[..., 2] = x_np[..., 0]
        elif test_style == "gb_same":
          x_np[..., 2] = x_np[..., 1]
        elif test_style == "rgb_same":
          x_np[..., 1] = x_np[..., 0]
          x_np[..., 2] = x_np[..., 0]
        else:
          raise AssertionError("Invalid test style: %s" % (test_style))
        y_np = self._adjustHueNp(x_np, delta_h)
        y_tf = self._adjustHueTf(x_np, delta_h)
        self.assertAllClose(y_tf, y_np, rtol=2e-5, atol=1e-5)

  def testInvalidShapes(self):
    fused = False
    if not fused:
      # The tests are known to pass with the fused adjust_hue. We will enable
      # them when the fused implementation is the default.
      return
    x_np = np.random.rand(2, 3) * 255.
    delta_h = np.random.rand() * 2.0 - 1.0
    fused = False
    with self.assertRaisesRegexp(ValueError, "Shape must be at least rank 3"):
      self._adjustHueTf(x_np, delta_h)
    x_np = np.random.rand(4, 2, 4) * 255.
    delta_h = np.random.rand() * 2.0 - 1.0
    with self.assertRaisesOpError("input must have 3 channels"):
      self._adjustHueTf(x_np, delta_h)


class FlipImageBenchmark(test.Benchmark):

  def _benchmarkFlipLeftRight(self, device, cpu_count):
    image_shape = [299, 299, 3]
    warmup_rounds = 100
    benchmark_rounds = 1000
    config = config_pb2.ConfigProto()
    if cpu_count is not None:
      config.inter_op_parallelism_threads = 1
      config.intra_op_parallelism_threads = cpu_count
    with session.Session("", graph=ops.Graph(), config=config) as sess:
      with ops.device(device):
        inputs = variables.Variable(
            random_ops.random_uniform(image_shape, dtype=dtypes.float32) * 255,
            trainable=False,
            dtype=dtypes.float32)
        run_op = image_ops.flip_left_right(inputs)
        sess.run(variables.global_variables_initializer())
        for i in xrange(warmup_rounds + benchmark_rounds):
          if i == warmup_rounds:
            start = time.time()
          sess.run(run_op)
    end = time.time()
    step_time = (end - start) / benchmark_rounds
    tag = device + "_%s" % (cpu_count if cpu_count is not None else "_all")
    print("benchmarkFlipLeftRight_299_299_3_%s step_time: %.2f us" %
          (tag, step_time * 1e6))
    self.report_benchmark(
        name="benchmarkFlipLeftRight_299_299_3_%s" % (tag),
        iters=benchmark_rounds,
        wall_time=step_time)

  def _benchmarkRandomFlipLeftRight(self, device, cpu_count):
    image_shape = [299, 299, 3]
    warmup_rounds = 100
    benchmark_rounds = 1000
    config = config_pb2.ConfigProto()
    if cpu_count is not None:
      config.inter_op_parallelism_threads = 1
      config.intra_op_parallelism_threads = cpu_count
    with session.Session("", graph=ops.Graph(), config=config) as sess:
      with ops.device(device):
        inputs = variables.Variable(
            random_ops.random_uniform(image_shape, dtype=dtypes.float32) * 255,
            trainable=False,
            dtype=dtypes.float32)
        run_op = image_ops.random_flip_left_right(inputs)
        sess.run(variables.global_variables_initializer())
        for i in xrange(warmup_rounds + benchmark_rounds):
          if i == warmup_rounds:
            start = time.time()
          sess.run(run_op)
    end = time.time()
    step_time = (end - start) / benchmark_rounds
    tag = device + "_%s" % (cpu_count if cpu_count is not None else "_all")
    print("benchmarkRandomFlipLeftRight_299_299_3_%s step_time: %.2f us" %
          (tag, step_time * 1e6))
    self.report_benchmark(
        name="benchmarkRandomFlipLeftRight_299_299_3_%s" % (tag),
        iters=benchmark_rounds,
        wall_time=step_time)

  def benchmarkFlipLeftRightCpu1(self):
    self._benchmarkFlipLeftRight("/cpu:0", 1)

  def benchmarkFlipLeftRightCpuAll(self):
    self._benchmarkFlipLeftRight("/cpu:0", None)

  def benchmarkFlipLeftRightGpu(self):
    self._benchmarkFlipLeftRight(test.gpu_device_name(), None)

  def benchmarkRandomFlipLeftRightCpu1(self):
    self._benchmarkRandomFlipLeftRight("/cpu:0", 1)

  def benchmarkRandomFlipLeftRightCpuAll(self):
    self._benchmarkRandomFlipLeftRight("/cpu:0", None)

  def benchmarkRandomFlipLeftRightGpu(self):
    self._benchmarkRandomFlipLeftRight(test.gpu_device_name(), None)


class AdjustHueBenchmark(test.Benchmark):

  def _benchmarkAdjustHue(self, device, cpu_count):
    image_shape = [299, 299, 3]
    warmup_rounds = 100
    benchmark_rounds = 1000
    config = config_pb2.ConfigProto()
    if cpu_count is not None:
      config.inter_op_parallelism_threads = 1
      config.intra_op_parallelism_threads = cpu_count
    with session.Session("", graph=ops.Graph(), config=config) as sess:
      with ops.device(device):
        inputs = variables.Variable(
            random_ops.random_uniform(image_shape, dtype=dtypes.float32) * 255,
            trainable=False,
            dtype=dtypes.float32)
        delta = constant_op.constant(0.1, dtype=dtypes.float32)
        outputs = image_ops.adjust_hue(inputs, delta)
        run_op = control_flow_ops.group(outputs)
        sess.run(variables.global_variables_initializer())
        for i in xrange(warmup_rounds + benchmark_rounds):
          if i == warmup_rounds:
            start = time.time()
          sess.run(run_op)
    end = time.time()
    step_time = (end - start) / benchmark_rounds
    tag = device + "_%s" % (cpu_count if cpu_count is not None else "_all")
    print("benchmarkAdjustHue_299_299_3_%s step_time: %.2f us" %
          (tag, step_time * 1e6))
    self.report_benchmark(
        name="benchmarkAdjustHue_299_299_3_%s" % (tag),
        iters=benchmark_rounds,
        wall_time=step_time)

  def benchmarkAdjustHueCpu1(self):
    self._benchmarkAdjustHue("/cpu:0", 1)

  def benchmarkAdjustHueCpuAll(self):
    self._benchmarkAdjustHue("/cpu:0", None)

  def benchmarkAdjustHueGpu(self):
    self._benchmarkAdjustHue(test.gpu_device_name(), None)


class AdjustSaturationBenchmark(test.Benchmark):

  def _benchmarkAdjustSaturation(self, device, cpu_count):
    image_shape = [299, 299, 3]
    warmup_rounds = 100
    benchmark_rounds = 1000
    config = config_pb2.ConfigProto()
    if cpu_count is not None:
      config.inter_op_parallelism_threads = 1
      config.intra_op_parallelism_threads = cpu_count
    with session.Session("", graph=ops.Graph(), config=config) as sess:
      with ops.device(device):
        inputs = variables.Variable(
            random_ops.random_uniform(image_shape, dtype=dtypes.float32) * 255,
            trainable=False,
            dtype=dtypes.float32)
        delta = constant_op.constant(0.1, dtype=dtypes.float32)
        outputs = image_ops.adjust_saturation(inputs, delta)
        run_op = control_flow_ops.group(outputs)
        sess.run(variables.global_variables_initializer())
        for _ in xrange(warmup_rounds):
          sess.run(run_op)
        start = time.time()
        for _ in xrange(benchmark_rounds):
          sess.run(run_op)
    end = time.time()
    step_time = (end - start) / benchmark_rounds
    tag = device + "_%s" % (cpu_count if cpu_count is not None else "_all")
    print("benchmarkAdjustSaturation_299_299_3_%s step_time: %.2f us" %
          (tag, step_time * 1e6))
    self.report_benchmark(
        name="benchmarkAdjustSaturation_299_299_3_%s" % (tag),
        iters=benchmark_rounds,
        wall_time=step_time)

  def benchmarkAdjustSaturationCpu1(self):
    self._benchmarkAdjustSaturation("/cpu:0", 1)

  def benchmarkAdjustSaturationCpuAll(self):
    self._benchmarkAdjustSaturation("/cpu:0", None)

  def benchmarkAdjustSaturationGpu(self):
    self._benchmarkAdjustSaturation(test.gpu_device_name(), None)


class ResizeBilinearBenchmark(test.Benchmark):

  def _benchmarkResize(self, image_size, num_channels):
    batch_size = 1
    num_ops = 1000
    img = variables.Variable(
        random_ops.random_normal(
            [batch_size, image_size[0], image_size[1], num_channels]),
        name="img")

    deps = []
    for _ in xrange(num_ops):
      with ops.control_dependencies(deps):
        resize_op = image_ops.resize_bilinear(
            img, [299, 299], align_corners=False)
        deps = [resize_op]
      benchmark_op = control_flow_ops.group(*deps)

    with session.Session() as sess:
      sess.run(variables.global_variables_initializer())
      results = self.run_op_benchmark(
          sess,
          benchmark_op,
          name=("resize_bilinear_%s_%s_%s" % (image_size[0], image_size[1],
                                              num_channels)))
      print("%s   : %.2f ms/img" %
            (results["name"],
             1000 * results["wall_time"] / (batch_size * num_ops)))

  def benchmarkSimilar3Channel(self):
    self._benchmarkResize((183, 229), 3)

  def benchmarkScaleUp3Channel(self):
    self._benchmarkResize((141, 186), 3)

  def benchmarkScaleDown3Channel(self):
    self._benchmarkResize((749, 603), 3)

  def benchmarkSimilar1Channel(self):
    self._benchmarkResize((183, 229), 1)

  def benchmarkScaleUp1Channel(self):
    self._benchmarkResize((141, 186), 1)

  def benchmarkScaleDown1Channel(self):
    self._benchmarkResize((749, 603), 1)


class ResizeBicubicBenchmark(test.Benchmark):

  def _benchmarkResize(self, image_size, num_channels):
    batch_size = 1
    num_ops = 1000
    img = variables.Variable(
        random_ops.random_normal(
            [batch_size, image_size[0], image_size[1], num_channels]),
        name="img")

    deps = []
    for _ in xrange(num_ops):
      with ops.control_dependencies(deps):
        resize_op = image_ops.resize_bicubic(
            img, [299, 299], align_corners=False)
        deps = [resize_op]
      benchmark_op = control_flow_ops.group(*deps)

    with session.Session() as sess:
      sess.run(variables.global_variables_initializer())
      results = self.run_op_benchmark(
          sess,
          benchmark_op,
          min_iters=20,
          name=("resize_bicubic_%s_%s_%s" % (image_size[0], image_size[1],
                                             num_channels)))
      print("%s   : %.2f ms/img" %
            (results["name"],
             1000 * results["wall_time"] / (batch_size * num_ops)))

  def benchmarkSimilar3Channel(self):
    self._benchmarkResize((183, 229), 3)

  def benchmarkScaleUp3Channel(self):
    self._benchmarkResize((141, 186), 3)

  def benchmarkScaleDown3Channel(self):
    self._benchmarkResize((749, 603), 3)

  def benchmarkSimilar1Channel(self):
    self._benchmarkResize((183, 229), 1)

  def benchmarkScaleUp1Channel(self):
    self._benchmarkResize((141, 186), 1)

  def benchmarkScaleDown1Channel(self):
    self._benchmarkResize((749, 603), 1)

  def benchmarkSimilar4Channel(self):
    self._benchmarkResize((183, 229), 4)

  def benchmarkScaleUp4Channel(self):
    self._benchmarkResize((141, 186), 4)

  def benchmarkScaleDown4Channel(self):
    self._benchmarkResize((749, 603), 4)


class ResizeAreaBenchmark(test.Benchmark):

  def _benchmarkResize(self, image_size, num_channels):
    batch_size = 1
    num_ops = 1000
    img = variables.Variable(
        random_ops.random_normal(
            [batch_size, image_size[0], image_size[1], num_channels]),
        name="img")

    deps = []
    for _ in xrange(num_ops):
      with ops.control_dependencies(deps):
        resize_op = image_ops.resize_area(img, [299, 299], align_corners=False)
        deps = [resize_op]
      benchmark_op = control_flow_ops.group(*deps)

    with session.Session() as sess:
      sess.run(variables.global_variables_initializer())
      results = self.run_op_benchmark(
          sess,
          benchmark_op,
          name=("resize_area_%s_%s_%s" % (image_size[0], image_size[1],
                                          num_channels)))
      print("%s   : %.2f ms/img" %
            (results["name"],
             1000 * results["wall_time"] / (batch_size * num_ops)))

  def benchmarkSimilar3Channel(self):
    self._benchmarkResize((183, 229), 3)

  def benchmarkScaleUp3Channel(self):
    self._benchmarkResize((141, 186), 3)

  def benchmarkScaleDown3Channel(self):
    self._benchmarkResize((749, 603), 3)

  def benchmarkSimilar1Channel(self):
    self._benchmarkResize((183, 229), 1)

  def benchmarkScaleUp1Channel(self):
    self._benchmarkResize((141, 186), 1)

  def benchmarkScaleDown1Channel(self):
    self._benchmarkResize((749, 603), 1)


class AdjustSaturationTest(test_util.TensorFlowTestCase):

  def testHalfSaturation(self):
    x_shape = [2, 2, 3]
    x_data = [0, 5, 13, 54, 135, 226, 37, 8, 234, 90, 255, 1]
    x_np = np.array(x_data, dtype=np.uint8).reshape(x_shape)

    saturation_factor = 0.5
    y_data = [6, 9, 13, 140, 180, 226, 135, 121, 234, 172, 255, 128]
    y_np = np.array(y_data, dtype=np.uint8).reshape(x_shape)

    with self.test_session(use_gpu=True):
      x = constant_op.constant(x_np, shape=x_shape)
      y = image_ops.adjust_saturation(x, saturation_factor)
      y_tf = y.eval()
      self.assertAllEqual(y_tf, y_np)

  def testTwiceSaturation(self):
    x_shape = [2, 2, 3]
    x_data = [0, 5, 13, 54, 135, 226, 37, 8, 234, 90, 255, 1]
    x_np = np.array(x_data, dtype=np.uint8).reshape(x_shape)

    saturation_factor = 2.0
    y_data = [0, 5, 13, 0, 106, 226, 30, 0, 234, 89, 255, 0]
    y_np = np.array(y_data, dtype=np.uint8).reshape(x_shape)

    with self.test_session(use_gpu=True):
      x = constant_op.constant(x_np, shape=x_shape)
      y = image_ops.adjust_saturation(x, saturation_factor)
      y_tf = y.eval()
      self.assertAllEqual(y_tf, y_np)

  def testBatchSaturation(self):
    x_shape = [2, 1, 2, 3]
    x_data = [0, 5, 13, 54, 135, 226, 37, 8, 234, 90, 255, 1]
    x_np = np.array(x_data, dtype=np.uint8).reshape(x_shape)

    saturation_factor = 0.5
    y_data = [6, 9, 13, 140, 180, 226, 135, 121, 234, 172, 255, 128]
    y_np = np.array(y_data, dtype=np.uint8).reshape(x_shape)

    with self.test_session(use_gpu=True):
      x = constant_op.constant(x_np, shape=x_shape)
      y = image_ops.adjust_saturation(x, saturation_factor)
      y_tf = y.eval()
      self.assertAllEqual(y_tf, y_np)

  def _adjust_saturation(self, image, saturation_factor):
    image = ops.convert_to_tensor(image, name="image")
    orig_dtype = image.dtype
    flt_image = image_ops.convert_image_dtype(image, dtypes.float32)
    saturation_adjusted_image = gen_image_ops.adjust_saturation(
        flt_image, saturation_factor)
    return image_ops.convert_image_dtype(saturation_adjusted_image, orig_dtype)

  def testHalfSaturationFused(self):
    x_shape = [2, 2, 3]
    x_rgb_data = [0, 5, 13, 54, 135, 226, 37, 8, 234, 90, 255, 1]
    x_np = np.array(x_rgb_data, dtype=np.uint8).reshape(x_shape)

    saturation_factor = 0.5
    y_rgb_data = [6, 9, 13, 140, 180, 226, 135, 121, 234, 172, 255, 128]
    y_np = np.array(y_rgb_data, dtype=np.uint8).reshape(x_shape)

    with self.test_session(use_gpu=True):
      x = constant_op.constant(x_np, shape=x_shape)
      y = self._adjust_saturation(x, saturation_factor)
      y_tf = y.eval()
      self.assertAllEqual(y_tf, y_np)

  def testTwiceSaturationFused(self):
    x_shape = [2, 2, 3]
    x_data = [0, 5, 13, 54, 135, 226, 37, 8, 234, 90, 255, 1]
    x_np = np.array(x_data, dtype=np.uint8).reshape(x_shape)

    saturation_factor = 2.0
    y_data = [0, 5, 13, 0, 106, 226, 30, 0, 234, 89, 255, 0]
    y_np = np.array(y_data, dtype=np.uint8).reshape(x_shape)

    with self.test_session(use_gpu=True):
      x = constant_op.constant(x_np, shape=x_shape)
      y = self._adjust_saturation(x, saturation_factor)
      y_tf = y.eval()
      self.assertAllEqual(y_tf, y_np)

  def _adjustSaturationNp(self, x_np, scale):
    self.assertEqual(x_np.shape[-1], 3)
    x_v = x_np.reshape([-1, 3])
    y_v = np.ndarray(x_v.shape, dtype=x_v.dtype)
    channel_count = x_v.shape[0]
    for i in xrange(channel_count):
      r = x_v[i][0]
      g = x_v[i][1]
      b = x_v[i][2]
      h, s, v = colorsys.rgb_to_hsv(r, g, b)
      s *= scale
      s = min(1.0, max(0.0, s))
      r, g, b = colorsys.hsv_to_rgb(h, s, v)
      y_v[i][0] = r
      y_v[i][1] = g
      y_v[i][2] = b
    return y_v.reshape(x_np.shape)

  def testAdjustRandomSaturation(self):
    x_shapes = [
        [2, 2, 3],
        [4, 2, 3],
        [2, 4, 3],
        [2, 5, 3],
        [1000, 1, 3],
    ]
    test_styles = [
        "all_random",
        "rg_same",
        "rb_same",
        "gb_same",
        "rgb_same",
    ]
    with self.test_session(use_gpu=True):
      for x_shape in x_shapes:
        for test_style in test_styles:
          x_np = np.random.rand(*x_shape) * 255.
          scale = np.random.rand()
          if test_style == "all_random":
            pass
          elif test_style == "rg_same":
            x_np[..., 1] = x_np[..., 0]
          elif test_style == "rb_same":
            x_np[..., 2] = x_np[..., 0]
          elif test_style == "gb_same":
            x_np[..., 2] = x_np[..., 1]
          elif test_style == "rgb_same":
            x_np[..., 1] = x_np[..., 0]
            x_np[..., 2] = x_np[..., 0]
          else:
            raise AssertionError("Invalid test style: %s" % (test_style))
          y_baseline = self._adjustSaturationNp(x_np, scale)
          y_fused = self._adjust_saturation(x_np, scale).eval()
          self.assertAllClose(y_fused, y_baseline, rtol=2e-5, atol=1e-5)


class FlipTransposeRotateTest(test_util.TensorFlowTestCase):

  def testIdempotentLeftRight(self):
    x_np = np.array([[1, 2, 3], [1, 2, 3]], dtype=np.uint8).reshape([2, 3, 1])
    with self.test_session(use_gpu=True):
      x_tf = constant_op.constant(x_np, shape=x_np.shape)
      y = image_ops.flip_left_right(image_ops.flip_left_right(x_tf))
      y_tf = y.eval()
      self.assertAllEqual(y_tf, x_np)

  def testLeftRight(self):
    x_np = np.array([[1, 2, 3], [1, 2, 3]], dtype=np.uint8).reshape([2, 3, 1])
    y_np = np.array([[3, 2, 1], [3, 2, 1]], dtype=np.uint8).reshape([2, 3, 1])

    with self.test_session(use_gpu=True):
      x_tf = constant_op.constant(x_np, shape=x_np.shape)
      y = image_ops.flip_left_right(x_tf)
      self.assertTrue(y.op.name.startswith("flip_left_right"))
      y_tf = y.eval()
      self.assertAllEqual(y_tf, y_np)

  def testRandomFlipLeftRight(self):
    x_np = np.array([[1, 2, 3], [1, 2, 3]], dtype=np.uint8).reshape([2, 3, 1])
    y_np = np.array([[3, 2, 1], [3, 2, 1]], dtype=np.uint8).reshape([2, 3, 1])

    with self.test_session(use_gpu=True):
      x_tf = constant_op.constant(x_np, shape=x_np.shape)
      y = image_ops.random_flip_left_right(x_tf)
      self.assertTrue(y.op.name.startswith("random_flip_left_right"))

      count_flipped = 0
      count_unflipped = 0
      for _ in range(50):
        y_tf = y.eval()
        if y_tf[0][0] == 1:
          self.assertAllEqual(y_tf, x_np)
          count_unflipped += 1
        else:
          self.assertAllEqual(y_tf, y_np)
          count_flipped += 1
      self.assertGreaterEqual(count_flipped, 1)
      self.assertGreaterEqual(count_unflipped, 1)

  def testIdempotentUpDown(self):
    x_np = np.array([[1, 2, 3], [4, 5, 6]], dtype=np.uint8).reshape([2, 3, 1])

    with self.test_session(use_gpu=True):
      x_tf = constant_op.constant(x_np, shape=x_np.shape)
      y = image_ops.flip_up_down(image_ops.flip_up_down(x_tf))
      y_tf = y.eval()
      self.assertAllEqual(y_tf, x_np)

  def testUpDown(self):
    x_np = np.array([[1, 2, 3], [4, 5, 6]], dtype=np.uint8).reshape([2, 3, 1])
    y_np = np.array([[4, 5, 6], [1, 2, 3]], dtype=np.uint8).reshape([2, 3, 1])

    with self.test_session(use_gpu=True):
      x_tf = constant_op.constant(x_np, shape=x_np.shape)
      y = image_ops.flip_up_down(x_tf)
      self.assertTrue(y.op.name.startswith("flip_up_down"))
      y_tf = y.eval()
      self.assertAllEqual(y_tf, y_np)

  def testRandomFlipUpDown(self):
    x_np = np.array([[1, 2, 3], [4, 5, 6]], dtype=np.uint8).reshape([2, 3, 1])
    y_np = np.array([[4, 5, 6], [1, 2, 3]], dtype=np.uint8).reshape([2, 3, 1])

    with self.test_session(use_gpu=True):
      x_tf = constant_op.constant(x_np, shape=x_np.shape)
      y = image_ops.random_flip_up_down(x_tf)
      self.assertTrue(y.op.name.startswith("random_flip_up_down"))
      count_flipped = 0
      count_unflipped = 0
      for _ in range(50):
        y_tf = y.eval()
        if y_tf[0][0] == 1:
          self.assertAllEqual(y_tf, x_np)
          count_unflipped += 1
        else:
          self.assertAllEqual(y_tf, y_np)
          count_flipped += 1
      self.assertGreaterEqual(count_flipped, 1)
      self.assertGreaterEqual(count_unflipped, 1)

  def testIdempotentTranspose(self):
    x_np = np.array([[1, 2, 3], [4, 5, 6]], dtype=np.uint8).reshape([2, 3, 1])

    with self.test_session(use_gpu=True):
      x_tf = constant_op.constant(x_np, shape=x_np.shape)
      y = image_ops.transpose_image(image_ops.transpose_image(x_tf))
      y_tf = y.eval()
      self.assertAllEqual(y_tf, x_np)

  def testTranspose(self):
    x_np = np.array([[1, 2, 3], [4, 5, 6]], dtype=np.uint8).reshape([2, 3, 1])
    y_np = np.array([[1, 4], [2, 5], [3, 6]], dtype=np.uint8).reshape([3, 2, 1])

    with self.test_session(use_gpu=True):
      x_tf = constant_op.constant(x_np, shape=x_np.shape)
      y = image_ops.transpose_image(x_tf)
      self.assertTrue(y.op.name.startswith("transpose_image"))
      y_tf = y.eval()
      self.assertAllEqual(y_tf, y_np)

  def testPartialShapes(self):
    p_unknown_rank = array_ops.placeholder(dtypes.uint8)
    p_unknown_dims = array_ops.placeholder(
        dtypes.uint8, shape=[None, None, None])
    p_unknown_width = array_ops.placeholder(dtypes.uint8, shape=[64, None, 3])

    p_wrong_rank = array_ops.placeholder(dtypes.uint8, shape=[None, None])
    p_zero_dim = array_ops.placeholder(dtypes.uint8, shape=[64, 0, 3])

    for op in [
        image_ops.flip_left_right, image_ops.flip_up_down,
        image_ops.random_flip_left_right, image_ops.random_flip_up_down,
        image_ops.transpose_image, image_ops.rot90
    ]:
      transformed_unknown_rank = op(p_unknown_rank)
      self.assertEqual(3, transformed_unknown_rank.get_shape().ndims)
      transformed_unknown_dims = op(p_unknown_dims)
      self.assertEqual(3, transformed_unknown_dims.get_shape().ndims)
      transformed_unknown_width = op(p_unknown_width)
      self.assertEqual(3, transformed_unknown_width.get_shape().ndims)

      with self.assertRaisesRegexp(ValueError, "must be three-dimensional"):
        op(p_wrong_rank)
      with self.assertRaisesRegexp(ValueError, "must be > 0"):
        op(p_zero_dim)

  def testRot90GroupOrder(self):
    image = np.arange(24, dtype=np.uint8).reshape([2, 4, 3])
    with self.test_session(use_gpu=True):
      rotated = image
      for _ in xrange(4):
        rotated = image_ops.rot90(rotated)
      self.assertAllEqual(image, rotated.eval())

  def testRot90NumpyEquivalence(self):
    image = np.arange(24, dtype=np.uint8).reshape([2, 4, 3])
    with self.test_session(use_gpu=True):
      k_placeholder = array_ops.placeholder(dtypes.int32, shape=[])
      y_tf = image_ops.rot90(image, k_placeholder)
      for k in xrange(4):
        y_np = np.rot90(image, k=k)
        self.assertAllEqual(y_np, y_tf.eval({k_placeholder: k}))


class RandomFlipTest(test_util.TensorFlowTestCase):

  def testRandomLeftRight(self):
    x_np = np.array([0, 1], dtype=np.uint8).reshape([1, 2, 1])
    num_iterations = 500

    hist = [0, 0]
    with self.test_session(use_gpu=True):
      x_tf = constant_op.constant(x_np, shape=x_np.shape)
      y = image_ops.random_flip_left_right(x_tf)
      for _ in xrange(num_iterations):
        y_np = y.eval().flatten()[0]
        hist[y_np] += 1

    # Ensure that each entry is observed within 4 standard deviations.
    four_stddev = 4.0 * np.sqrt(num_iterations / 2.0)
    self.assertAllClose(hist, [num_iterations / 2.0] * 2, atol=four_stddev)

  def testRandomUpDown(self):
    x_np = np.array([0, 1], dtype=np.uint8).reshape([2, 1, 1])
    num_iterations = 500

    hist = [0, 0]
    with self.test_session(use_gpu=True):
      x_tf = constant_op.constant(x_np, shape=x_np.shape)
      y = image_ops.random_flip_up_down(x_tf)
      for _ in xrange(num_iterations):
        y_np = y.eval().flatten()[0]
        hist[y_np] += 1

    # Ensure that each entry is observed within 4 standard deviations.
    four_stddev = 4.0 * np.sqrt(num_iterations / 2.0)
    self.assertAllClose(hist, [num_iterations / 2.0] * 2, atol=four_stddev)


class AdjustContrastTest(test_util.TensorFlowTestCase):

  def _testContrast(self, x_np, y_np, contrast_factor):
    with self.test_session(use_gpu=True):
      x = constant_op.constant(x_np, shape=x_np.shape)
      y = image_ops.adjust_contrast(x, contrast_factor)
      y_tf = y.eval()
      self.assertAllClose(y_tf, y_np, 1e-6)

  def testDoubleContrastUint8(self):
    x_shape = [1, 2, 2, 3]
    x_data = [0, 5, 13, 54, 135, 226, 37, 8, 234, 90, 255, 1]
    x_np = np.array(x_data, dtype=np.uint8).reshape(x_shape)

    y_data = [0, 0, 0, 62, 169, 255, 28, 0, 255, 135, 255, 0]
    y_np = np.array(y_data, dtype=np.uint8).reshape(x_shape)

    self._testContrast(x_np, y_np, contrast_factor=2.0)

  def testDoubleContrastFloat(self):
    x_shape = [1, 2, 2, 3]
    x_data = [0, 5, 13, 54, 135, 226, 37, 8, 234, 90, 255, 1]
    x_np = np.array(x_data, dtype=np.float).reshape(x_shape) / 255.

    y_data = [
        -45.25, -90.75, -92.5, 62.75, 169.25, 333.5, 28.75, -84.75, 349.5,
        134.75, 409.25, -116.5
    ]
    y_np = np.array(y_data, dtype=np.float).reshape(x_shape) / 255.

    self._testContrast(x_np, y_np, contrast_factor=2.0)

  def testHalfContrastUint8(self):
    x_shape = [1, 2, 2, 3]
    x_data = [0, 5, 13, 54, 135, 226, 37, 8, 234, 90, 255, 1]
    x_np = np.array(x_data, dtype=np.uint8).reshape(x_shape)

    y_data = [22, 52, 65, 49, 118, 172, 41, 54, 176, 67, 178, 59]
    y_np = np.array(y_data, dtype=np.uint8).reshape(x_shape)

    self._testContrast(x_np, y_np, contrast_factor=0.5)

  def testBatchDoubleContrast(self):
    x_shape = [2, 1, 2, 3]
    x_data = [0, 5, 13, 54, 135, 226, 37, 8, 234, 90, 255, 1]
    x_np = np.array(x_data, dtype=np.uint8).reshape(x_shape)

    y_data = [0, 0, 0, 81, 200, 255, 10, 0, 255, 116, 255, 0]
    y_np = np.array(y_data, dtype=np.uint8).reshape(x_shape)

    self._testContrast(x_np, y_np, contrast_factor=2.0)

  def _adjustContrastNp(self, x_np, contrast_factor):
    mean = np.mean(x_np, (1, 2), keepdims=True)
    y_np = mean + contrast_factor * (x_np - mean)
    return y_np

  def _adjustContrastTf(self, x_np, contrast_factor):
    with self.test_session(use_gpu=True):
      x = constant_op.constant(x_np)
      y = image_ops.adjust_contrast(x, contrast_factor)
      y_tf = y.eval()
    return y_tf

  def testRandomContrast(self):
    x_shapes = [
        [1, 2, 2, 3],
        [2, 1, 2, 3],
        [1, 2, 2, 3],
        [2, 5, 5, 3],
        [2, 1, 1, 3],
    ]
    for x_shape in x_shapes:
      x_np = np.random.rand(*x_shape) * 255.
      contrast_factor = np.random.rand() * 2.0 + 0.1
      y_np = self._adjustContrastNp(x_np, contrast_factor)
      y_tf = self._adjustContrastTf(x_np, contrast_factor)
      self.assertAllClose(y_tf, y_np, rtol=1e-5, atol=1e-5)


class AdjustBrightnessTest(test_util.TensorFlowTestCase):

  def _testBrightness(self, x_np, y_np, delta):
    with self.test_session(use_gpu=True):
      x = constant_op.constant(x_np, shape=x_np.shape)
      y = image_ops.adjust_brightness(x, delta)
      y_tf = y.eval()
      self.assertAllClose(y_tf, y_np, 1e-6)

  def testPositiveDeltaUint8(self):
    x_shape = [2, 2, 3]
    x_data = [0, 5, 13, 54, 135, 226, 37, 8, 234, 90, 255, 1]
    x_np = np.array(x_data, dtype=np.uint8).reshape(x_shape)

    y_data = [10, 15, 23, 64, 145, 236, 47, 18, 244, 100, 255, 11]
    y_np = np.array(y_data, dtype=np.uint8).reshape(x_shape)

    self._testBrightness(x_np, y_np, delta=10. / 255.)

  def testPositiveDeltaFloat(self):
    x_shape = [2, 2, 3]
    x_data = [0, 5, 13, 54, 135, 226, 37, 8, 234, 90, 255, 1]
    x_np = np.array(x_data, dtype=np.float32).reshape(x_shape) / 255.

    y_data = [10, 15, 23, 64, 145, 236, 47, 18, 244, 100, 265, 11]
    y_np = np.array(y_data, dtype=np.float32).reshape(x_shape) / 255.

    self._testBrightness(x_np, y_np, delta=10. / 255.)

  def testNegativeDelta(self):
    x_shape = [2, 2, 3]
    x_data = [0, 5, 13, 54, 135, 226, 37, 8, 234, 90, 255, 1]
    x_np = np.array(x_data, dtype=np.uint8).reshape(x_shape)

    y_data = [0, 0, 3, 44, 125, 216, 27, 0, 224, 80, 245, 0]
    y_np = np.array(y_data, dtype=np.uint8).reshape(x_shape)

    self._testBrightness(x_np, y_np, delta=-10. / 255.)


class PerImageWhiteningTest(test_util.TensorFlowTestCase):

  def _NumpyPerImageWhitening(self, x):
    num_pixels = np.prod(x.shape)
    x2 = np.square(x).astype(np.float32)
    mn = np.mean(x)
    vr = np.mean(x2) - (mn * mn)
    stddev = max(math.sqrt(vr), 1.0 / math.sqrt(num_pixels))

    y = x.astype(np.float32)
    y -= mn
    y /= stddev
    return y

  def testBasic(self):
    x_shape = [13, 9, 3]
    x_np = np.arange(0, np.prod(x_shape), dtype=np.int32).reshape(x_shape)
    y_np = self._NumpyPerImageWhitening(x_np)

    with self.test_session(use_gpu=True):
      x = constant_op.constant(x_np, shape=x_shape)
      y = image_ops.per_image_standardization(x)
      self.assertTrue(y.op.name.startswith("per_image_standardization"))
      y_tf = y.eval()
      self.assertAllClose(y_tf, y_np, atol=1e-4)

  def testUniformImage(self):
    im_np = np.ones([19, 19, 3]).astype(np.float32) * 249
    im = constant_op.constant(im_np)
    whiten = image_ops.per_image_standardization(im)
    with self.test_session(use_gpu=True):
      whiten_np = whiten.eval()
      self.assertFalse(np.any(np.isnan(whiten_np)))


class CropToBoundingBoxTest(test_util.TensorFlowTestCase):

  def _CropToBoundingBox(self, x, offset_height, offset_width, target_height,
                         target_width, use_tensor_inputs):
    if use_tensor_inputs:
      offset_height = ops.convert_to_tensor(offset_height)
      offset_width = ops.convert_to_tensor(offset_width)
      target_height = ops.convert_to_tensor(target_height)
      target_width = ops.convert_to_tensor(target_width)
      x_tensor = array_ops.placeholder(x.dtype, shape=[None] * x.ndim)
      feed_dict = {x_tensor: x}
    else:
      x_tensor = x
      feed_dict = {}

    y = image_ops.crop_to_bounding_box(x_tensor, offset_height, offset_width,
                                       target_height, target_width)
    if not use_tensor_inputs:
      self.assertTrue(y.get_shape().is_fully_defined())

    with self.test_session(use_gpu=True):
      return y.eval(feed_dict=feed_dict)

  def _assertReturns(self,
                     x,
                     x_shape,
                     offset_height,
                     offset_width,
                     y,
                     y_shape,
                     use_tensor_inputs_options=None):
    use_tensor_inputs_options = use_tensor_inputs_options or [False, True]
    target_height, target_width, _ = y_shape
    x = np.array(x).reshape(x_shape)
    y = np.array(y).reshape(y_shape)

    for use_tensor_inputs in use_tensor_inputs_options:
      y_tf = self._CropToBoundingBox(x, offset_height, offset_width,
                                     target_height, target_width,
                                     use_tensor_inputs)
      self.assertAllClose(y, y_tf)

  def _assertRaises(self,
                    x,
                    x_shape,
                    offset_height,
                    offset_width,
                    target_height,
                    target_width,
                    err_msg,
                    use_tensor_inputs_options=None):
    use_tensor_inputs_options = use_tensor_inputs_options or [False, True]
    x = np.array(x).reshape(x_shape)

    for use_tensor_inputs in use_tensor_inputs_options:
      try:
        self._CropToBoundingBox(x, offset_height, offset_width, target_height,
                                target_width, use_tensor_inputs)
      except Exception as e:
        if err_msg not in str(e):
          raise
      else:
        raise AssertionError("Exception not raised: %s" % err_msg)

  def _assertShapeInference(self, pre_shape, height, width, post_shape):
    image = array_ops.placeholder(dtypes.float32, shape=pre_shape)
    y = image_ops.crop_to_bounding_box(image, 0, 0, height, width)
    self.assertEqual(y.get_shape().as_list(), post_shape)

  def testNoOp(self):
    x_shape = [10, 10, 10]
    x = np.random.uniform(size=x_shape)
    self._assertReturns(x, x_shape, 0, 0, x, x_shape)

  def testCrop(self):
    x = [1, 2, 3, 4, 5, 6, 7, 8, 9]
    x_shape = [3, 3, 1]

    offset_height, offset_width = [1, 0]
    y_shape = [2, 3, 1]
    y = [4, 5, 6, 7, 8, 9]
    self._assertReturns(x, x_shape, offset_height, offset_width, y, y_shape)

    offset_height, offset_width = [0, 1]
    y_shape = [3, 2, 1]
    y = [2, 3, 5, 6, 8, 9]
    self._assertReturns(x, x_shape, offset_height, offset_width, y, y_shape)

    offset_height, offset_width = [0, 0]
    y_shape = [2, 3, 1]
    y = [1, 2, 3, 4, 5, 6]
    self._assertReturns(x, x_shape, offset_height, offset_width, y, y_shape)

    offset_height, offset_width = [0, 0]
    y_shape = [3, 2, 1]
    y = [1, 2, 4, 5, 7, 8]
    self._assertReturns(x, x_shape, offset_height, offset_width, y, y_shape)

  def testShapeInference(self):
    self._assertShapeInference([55, 66, 3], 55, 66, [55, 66, 3])
    self._assertShapeInference([59, 69, 3], 55, 66, [55, 66, 3])
    self._assertShapeInference([None, 66, 3], 55, 66, [55, 66, 3])
    self._assertShapeInference([None, 69, 3], 55, 66, [55, 66, 3])
    self._assertShapeInference([55, None, 3], 55, 66, [55, 66, 3])
    self._assertShapeInference([59, None, 3], 55, 66, [55, 66, 3])
    self._assertShapeInference([None, None, 3], 55, 66, [55, 66, 3])
    self._assertShapeInference([55, 66, None], 55, 66, [55, 66, None])
    self._assertShapeInference([59, 69, None], 55, 66, [55, 66, None])
    self._assertShapeInference([None, None, None], 55, 66, [55, 66, None])
    self._assertShapeInference(None, 55, 66, [55, 66, None])

  def testNon3DInput(self):
    # Input image is not 3D
    x = [0] * 15
    offset_height, offset_width = [0, 0]
    target_height, target_width = [2, 2]

    for x_shape in ([3, 5], [1, 3, 5, 1, 1]):
      self._assertRaises(x, x_shape, offset_height, offset_width, target_height,
                         target_width,
                         "'image' must have either 3 or 4 dimensions.")

  def testZeroLengthInput(self):
    # Input image has 0-length dimension(s).
    # Each line is a test configuration:
    #   x_shape, target_height, target_width
    test_config = (([0, 2, 2], 1, 1), ([2, 0, 2], 1, 1), ([2, 2, 0], 1, 1),
                   ([0, 2, 2], 0, 1), ([2, 0, 2], 1, 0))
    offset_height, offset_width = [0, 0]
    x = []

    for x_shape, target_height, target_width in test_config:
      self._assertRaises(
          x,
          x_shape,
          offset_height,
          offset_width,
          target_height,
          target_width,
          "all dims of 'image.shape' must be > 0",
          use_tensor_inputs_options=[False])
      # Multiple assertion could fail, but the evaluation order is arbitrary.
      # Match gainst generic pattern.
      self._assertRaises(
          x,
          x_shape,
          offset_height,
          offset_width,
          target_height,
          target_width,
          "assertion failed:",
          use_tensor_inputs_options=[True])

  def testBadParams(self):
    x_shape = [4, 4, 1]
    x = np.zeros(x_shape)

    # Each line is a test configuration:
    #   (offset_height, offset_width, target_height, target_width), err_msg
    test_config = (([-1, 0, 3, 3], "offset_height must be >= 0"), ([
        0, -1, 3, 3
    ], "offset_width must be >= 0"), ([0, 0, 0, 3],
                                      "target_height must be > 0"),
                   ([0, 0, 3, 0], "target_width must be > 0"),
                   ([2, 0, 3, 3], "height must be >= target + offset"),
                   ([0, 2, 3, 3], "width must be >= target + offset"))

    for params, err_msg in test_config:
      self._assertRaises(x, x_shape, *params, err_msg=err_msg)

  def testNameScope(self):
    image = array_ops.placeholder(dtypes.float32, shape=[55, 66, 3])
    y = image_ops.crop_to_bounding_box(image, 0, 0, 55, 66)
    self.assertTrue(y.name.startswith("crop_to_bounding_box"))


class CentralCropTest(test_util.TensorFlowTestCase):

  def _assertShapeInference(self, pre_shape, fraction, post_shape):
    image = array_ops.placeholder(dtypes.float32, shape=pre_shape)
    y = image_ops.central_crop(image, fraction)
    if post_shape is None:
      self.assertEqual(y.get_shape().dims, None)
    else:
      self.assertEqual(y.get_shape().as_list(), post_shape)

  def testNoOp(self):
    x_shape = [13, 9, 3]
    x_np = np.ones(x_shape, dtype=np.float32)
    with self.test_session(use_gpu=True):
      x = constant_op.constant(x_np, shape=x_shape)
      y = image_ops.central_crop(x, 1.0)
      y_tf = y.eval()
      self.assertAllEqual(y_tf, x_np)
      self.assertEqual(y.op.name, x.op.name)

  def testCropping(self):
    x_shape = [4, 8, 1]
    x_np = np.array(
        [[1, 2, 3, 4, 5, 6, 7, 8], [1, 2, 3, 4, 5, 6, 7, 8],
         [1, 2, 3, 4, 5, 6, 7, 8], [1, 2, 3, 4, 5, 6, 7, 8]],
        dtype=np.int32).reshape(x_shape)
    y_np = np.array([[3, 4, 5, 6], [3, 4, 5, 6]]).reshape([2, 4, 1])
    with self.test_session(use_gpu=True):
      x = constant_op.constant(x_np, shape=x_shape)
      y = image_ops.central_crop(x, 0.5)
      y_tf = y.eval()
      self.assertAllEqual(y_tf, y_np)
      self.assertAllEqual(y_tf.shape, y_np.shape)

  def testCropping2(self):
    # Test case for 10315
    x_shape = [240, 320, 3]
    x_np = np.zeros(x_shape, dtype=np.int32)
    y_np = np.zeros([80, 106, 3], dtype=np.int32)
    with self.test_session(use_gpu=True):
      x = array_ops.placeholder(shape=x_shape, dtype=dtypes.int32)
      y = image_ops.central_crop(x, 0.33)
      y_tf = y.eval(feed_dict={x: x_np})
      self.assertAllEqual(y_tf, y_np)
      self.assertAllEqual(y_tf.shape, y_np.shape)

  def testShapeInference(self):
    # Test no-op fraction=1.0
    self._assertShapeInference([50, 60, 3], 1.0, [50, 60, 3])
    self._assertShapeInference([None, 60, 3], 1.0, [None, 60, 3])
    self._assertShapeInference([50, None, 3], 1.0, [50, None, 3])
    self._assertShapeInference([None, None, 3], 1.0, [None, None, 3])
    self._assertShapeInference([50, 60, None], 1.0, [50, 60, None])
    self._assertShapeInference([None, None, None], 1.0, [None, None, None])
    self._assertShapeInference(None, 1.0, None)
    # TODO(toddw): Currently central_crop() doesn't infer the result shape even
    # when it's possible.  If we change it to do so, we can test as follows:
    #
    # self._assertShapeInference([50, 60, 3], 0.5, [25, 30, 3])
    # self._assertShapeInference([None, 60, 3], 0.5, [None, 30, 3])
    # self._assertShapeInference([50, None, 3], 0.5, [25, None, 3])
    # self._assertShapeInference([None, None, 3], 0.5, [None, None, 3])
    # self._assertShapeInference([50, 60, None], 0.5, [25, 30, None])
    # self._assertShapeInference([None, None, None], 0.5, [None, None, None])
    # self._assertShapeInference(None, 0.5, None)

  def testError(self):
    x_shape = [13, 9, 3]
    x_np = np.ones(x_shape, dtype=np.float32)
    with self.test_session(use_gpu=True):
      x = constant_op.constant(x_np, shape=x_shape)
      with self.assertRaises(ValueError):
        _ = image_ops.central_crop(x, 0.0)
      with self.assertRaises(ValueError):
        _ = image_ops.central_crop(x, 1.01)

  def testNameScope(self):
    x_shape = [13, 9, 3]
    x_np = np.ones(x_shape, dtype=np.float32)
    with self.test_session(use_gpu=True):
      y = image_ops.central_crop(x_np, 1.0)
      self.assertTrue(y.op.name.startswith("central_crop"))


class PadToBoundingBoxTest(test_util.TensorFlowTestCase):

  def _PadToBoundingBox(self, x, offset_height, offset_width, target_height,
                        target_width, use_tensor_inputs):
    if use_tensor_inputs:
      offset_height = ops.convert_to_tensor(offset_height)
      offset_width = ops.convert_to_tensor(offset_width)
      target_height = ops.convert_to_tensor(target_height)
      target_width = ops.convert_to_tensor(target_width)
      x_tensor = array_ops.placeholder(x.dtype, shape=[None] * x.ndim)
      feed_dict = {x_tensor: x}
    else:
      x_tensor = x
      feed_dict = {}

    y = image_ops.pad_to_bounding_box(x_tensor, offset_height, offset_width,
                                      target_height, target_width)
    if not use_tensor_inputs:
      self.assertTrue(y.get_shape().is_fully_defined())

    with self.test_session(use_gpu=True):
      return y.eval(feed_dict=feed_dict)

  def _assertReturns(self,
                     x,
                     x_shape,
                     offset_height,
                     offset_width,
                     y,
                     y_shape,
                     use_tensor_inputs_options=None):
    use_tensor_inputs_options = use_tensor_inputs_options or [False, True]
    target_height, target_width, _ = y_shape
    x = np.array(x).reshape(x_shape)
    y = np.array(y).reshape(y_shape)

    for use_tensor_inputs in use_tensor_inputs_options:
      y_tf = self._PadToBoundingBox(x, offset_height, offset_width,
                                    target_height, target_width,
                                    use_tensor_inputs)
      self.assertAllClose(y, y_tf)

  def _assertRaises(self,
                    x,
                    x_shape,
                    offset_height,
                    offset_width,
                    target_height,
                    target_width,
                    err_msg,
                    use_tensor_inputs_options=None):
    use_tensor_inputs_options = use_tensor_inputs_options or [False, True]
    x = np.array(x).reshape(x_shape)

    for use_tensor_inputs in use_tensor_inputs_options:
      try:
        self._PadToBoundingBox(x, offset_height, offset_width, target_height,
                               target_width, use_tensor_inputs)
      except Exception as e:
        if err_msg not in str(e):
          raise
      else:
        raise AssertionError("Exception not raised: %s" % err_msg)

  def _assertShapeInference(self, pre_shape, height, width, post_shape):
    image = array_ops.placeholder(dtypes.float32, shape=pre_shape)
    y = image_ops.pad_to_bounding_box(image, 0, 0, height, width)
    self.assertEqual(y.get_shape().as_list(), post_shape)

  def testInt64(self):
    x = [1, 2, 3, 4, 5, 6, 7, 8, 9]
    x_shape = [3, 3, 1]

    y = [0, 0, 0, 1, 2, 3, 4, 5, 6, 7, 8, 9]
    y_shape = [4, 3, 1]
    x = np.array(x).reshape(x_shape)
    y = np.array(y).reshape(y_shape)

    i = constant_op.constant([1, 0, 4, 3], dtype=dtypes.int64)
    y_tf = image_ops.pad_to_bounding_box(x, i[0], i[1], i[2], i[3])
    with self.test_session(use_gpu=True):
      self.assertAllClose(y, y_tf.eval())

  def testNoOp(self):
    x_shape = [10, 10, 10]
    x = np.random.uniform(size=x_shape)
    offset_height, offset_width = [0, 0]
    self._assertReturns(x, x_shape, offset_height, offset_width, x, x_shape)

  def testPadding(self):
    x = [1, 2, 3, 4, 5, 6, 7, 8, 9]
    x_shape = [3, 3, 1]

    offset_height, offset_width = [1, 0]
    y = [0, 0, 0, 1, 2, 3, 4, 5, 6, 7, 8, 9]
    y_shape = [4, 3, 1]
    self._assertReturns(x, x_shape, offset_height, offset_width, y, y_shape)

    offset_height, offset_width = [0, 1]
    y = [0, 1, 2, 3, 0, 4, 5, 6, 0, 7, 8, 9]
    y_shape = [3, 4, 1]
    self._assertReturns(x, x_shape, offset_height, offset_width, y, y_shape)

    offset_height, offset_width = [0, 0]
    y = [1, 2, 3, 4, 5, 6, 7, 8, 9, 0, 0, 0]
    y_shape = [4, 3, 1]
    self._assertReturns(x, x_shape, offset_height, offset_width, y, y_shape)

    offset_height, offset_width = [0, 0]
    y = [1, 2, 3, 0, 4, 5, 6, 0, 7, 8, 9, 0]
    y_shape = [3, 4, 1]
    self._assertReturns(x, x_shape, offset_height, offset_width, y, y_shape)

  def testShapeInference(self):
    self._assertShapeInference([55, 66, 3], 55, 66, [55, 66, 3])
    self._assertShapeInference([50, 60, 3], 55, 66, [55, 66, 3])
    self._assertShapeInference([None, 66, 3], 55, 66, [55, 66, 3])
    self._assertShapeInference([None, 60, 3], 55, 66, [55, 66, 3])
    self._assertShapeInference([55, None, 3], 55, 66, [55, 66, 3])
    self._assertShapeInference([50, None, 3], 55, 66, [55, 66, 3])
    self._assertShapeInference([None, None, 3], 55, 66, [55, 66, 3])
    self._assertShapeInference([55, 66, None], 55, 66, [55, 66, None])
    self._assertShapeInference([50, 60, None], 55, 66, [55, 66, None])
    self._assertShapeInference([None, None, None], 55, 66, [55, 66, None])
    self._assertShapeInference(None, 55, 66, [55, 66, None])

  def testNon3DInput(self):
    # Input image is not 3D
    x = [0] * 15
    offset_height, offset_width = [0, 0]
    target_height, target_width = [2, 2]

    for x_shape in ([3, 5], [1, 3, 5, 1, 1]):
      self._assertRaises(x, x_shape, offset_height, offset_width, target_height,
                         target_width,
                         "'image' must have either 3 or 4 dimensions.")

  def testZeroLengthInput(self):
    # Input image has 0-length dimension(s).
    # Each line is a test configuration:
    #   x_shape, target_height, target_width
    test_config = (([0, 2, 2], 2, 2), ([2, 0, 2], 2, 2), ([2, 2, 0], 2, 2))
    offset_height, offset_width = [0, 0]
    x = []

    for x_shape, target_height, target_width in test_config:
      self._assertRaises(
          x,
          x_shape,
          offset_height,
          offset_width,
          target_height,
          target_width,
          "all dims of 'image.shape' must be > 0",
          use_tensor_inputs_options=[False])

      # The orignal error message does not contain back slashes. However, they
      # are added by either the assert op or the runtime. If this behavior
      # changes in the future, the match string will also needs to be changed.
      self._assertRaises(
          x,
          x_shape,
          offset_height,
          offset_width,
          target_height,
          target_width,
          "all dims of \\'image.shape\\' must be > 0",
          use_tensor_inputs_options=[True])

  def testBadParams(self):
    x_shape = [3, 3, 1]
    x = np.zeros(x_shape)

    # Each line is a test configuration:
    #   offset_height, offset_width, target_height, target_width, err_msg
    test_config = ((-1, 0, 4, 4, "offset_height must be >= 0"),
                   (0, -1, 4, 4, "offset_width must be >= 0"),
                   (2, 0, 4, 4, "height must be <= target - offset"),
                   (0, 2, 4, 4, "width must be <= target - offset"))

    for config_item in test_config:
      self._assertRaises(x, x_shape, *config_item)

  def testNameScope(self):
    image = array_ops.placeholder(dtypes.float32, shape=[55, 66, 3])
    y = image_ops.pad_to_bounding_box(image, 0, 0, 55, 66)
    self.assertTrue(y.op.name.startswith("pad_to_bounding_box"))


class SelectDistortedCropBoxTest(test_util.TensorFlowTestCase):

  def _testSampleDistortedBoundingBox(self, image, bounding_box,
                                      min_object_covered, aspect_ratio_range,
                                      area_range):
    original_area = float(np.prod(image.shape))
    bounding_box_area = float((bounding_box[3] - bounding_box[1]) *
                              (bounding_box[2] - bounding_box[0]))

    image_size_np = np.array(image.shape, dtype=np.int32)
    bounding_box_np = (
        np.array(bounding_box, dtype=np.float32).reshape([1, 1, 4]))

    aspect_ratios = []
    area_ratios = []

    fraction_object_covered = []

    num_iter = 1000
    with self.test_session(use_gpu=True):
      image_tf = constant_op.constant(image, shape=image.shape)
      image_size_tf = constant_op.constant(
          image_size_np, shape=image_size_np.shape)
      bounding_box_tf = constant_op.constant(
          bounding_box_np, dtype=dtypes.float32, shape=bounding_box_np.shape)

      begin, size, _ = image_ops.sample_distorted_bounding_box(
          image_size=image_size_tf,
          bounding_boxes=bounding_box_tf,
          min_object_covered=min_object_covered,
          aspect_ratio_range=aspect_ratio_range,
          area_range=area_range)
      y = array_ops.strided_slice(image_tf, begin, begin + size)

      for _ in xrange(num_iter):
        y_tf = y.eval()
        crop_height = y_tf.shape[0]
        crop_width = y_tf.shape[1]
        aspect_ratio = float(crop_width) / float(crop_height)
        area = float(crop_width * crop_height)

        aspect_ratios.append(aspect_ratio)
        area_ratios.append(area / original_area)
        fraction_object_covered.append(float(np.sum(y_tf)) / bounding_box_area)

      # min_object_covered as tensor
      min_object_covered_placeholder = array_ops.placeholder(dtypes.float32)
      begin, size, _ = image_ops.sample_distorted_bounding_box(
          image_size=image_size_tf,
          bounding_boxes=bounding_box_tf,
          min_object_covered=min_object_covered_placeholder,
          aspect_ratio_range=aspect_ratio_range,
          area_range=area_range)
      y = array_ops.strided_slice(image_tf, begin, begin + size)

      for _ in xrange(num_iter):
        y_tf = y.eval(feed_dict={
            min_object_covered_placeholder: min_object_covered
        })
        crop_height = y_tf.shape[0]
        crop_width = y_tf.shape[1]
        aspect_ratio = float(crop_width) / float(crop_height)
        area = float(crop_width * crop_height)

        aspect_ratios.append(aspect_ratio)
        area_ratios.append(area / original_area)
        fraction_object_covered.append(float(np.sum(y_tf)) / bounding_box_area)

    # Ensure that each entry is observed within 3 standard deviations.
    # num_bins = 10
    # aspect_ratio_hist, _ = np.histogram(aspect_ratios,
    #                                     bins=num_bins,
    #                                     range=aspect_ratio_range)
    # mean = np.mean(aspect_ratio_hist)
    # stddev = np.sqrt(mean)
    # TODO(wicke, shlens, dga): Restore this test so that it is no longer flaky.
    # TODO(irving): Since the rejection probability is not independent of the
    # aspect ratio, the aspect_ratio random value is not exactly uniformly
    # distributed in [min_aspect_ratio, max_aspect_ratio).  This test should be
    # fixed to reflect the true statistical property, then tightened to enforce
    # a stricter bound.  Or, ideally, the sample_distorted_bounding_box Op
    # be fixed to not use rejection sampling and generate correctly uniform
    # aspect ratios.
    # self.assertAllClose(aspect_ratio_hist,
    #                     [mean] * num_bins, atol=3.6 * stddev)

    # The resulting crop will not be uniformly distributed in area. In practice,
    # we find that the area skews towards the small sizes. Instead, we perform
    # a weaker test to ensure that the area ratios are merely within the
    # specified bounds.
    self.assertLessEqual(max(area_ratios), area_range[1])
    self.assertGreaterEqual(min(area_ratios), area_range[0])

    # For reference, here is what the distribution of area ratios look like.
    area_ratio_hist, _ = np.histogram(area_ratios, bins=10, range=area_range)
    print("area_ratio_hist ", area_ratio_hist)

    # Ensure that fraction_object_covered is satisfied.
    # TODO(wicke, shlens, dga): Restore this test so that it is no longer flaky.
    # self.assertGreaterEqual(min(fraction_object_covered), min_object_covered)

  def testWholeImageBoundingBox(self):
    height = 40
    width = 50
    image_size = [height, width, 1]
    bounding_box = [0.0, 0.0, 1.0, 1.0]
    image = np.arange(
        0, np.prod(image_size), dtype=np.int32).reshape(image_size)
    self._testSampleDistortedBoundingBox(
        image,
        bounding_box,
        min_object_covered=0.1,
        aspect_ratio_range=(0.75, 1.33),
        area_range=(0.05, 1.0))

  def testWithBoundingBox(self):
    height = 40
    width = 50
    x_shape = [height, width, 1]
    image = np.zeros(x_shape, dtype=np.int32)

    # Create an object with 1's in a region with area A and require that
    # the total pixel values >= 0.1 * A.
    min_object_covered = 0.1

    xmin = 2
    ymin = 3
    xmax = 12
    ymax = 13
    for x in np.arange(xmin, xmax + 1, 1):
      for y in np.arange(ymin, ymax + 1, 1):
        image[x, y] = 1

    # Bounding box is specified as (ymin, xmin, ymax, xmax) in
    # relative coordinates.
    bounding_box = (float(ymin) / height, float(xmin) / width,
                    float(ymax) / height, float(xmax) / width)

    self._testSampleDistortedBoundingBox(
        image,
        bounding_box=bounding_box,
        min_object_covered=min_object_covered,
        aspect_ratio_range=(0.75, 1.33),
        area_range=(0.05, 1.0))

  def testSampleDistortedBoundingBoxShape(self):
    with self.test_session(use_gpu=True):
      image_size = constant_op.constant(
          [40, 50, 1], shape=[3], dtype=dtypes.int32)
      bounding_box = constant_op.constant(
          [[[0.0, 0.0, 1.0, 1.0]]],
          shape=[1, 1, 4],
          dtype=dtypes.float32,
      )
      begin, end, bbox_for_drawing = image_ops.sample_distorted_bounding_box(
          image_size=image_size,
          bounding_boxes=bounding_box,
          min_object_covered=0.1,
          aspect_ratio_range=(0.75, 1.33),
          area_range=(0.05, 1.0))

      # Test that the shapes are correct.
      self.assertAllEqual([3], begin.get_shape().as_list())
      self.assertAllEqual([3], end.get_shape().as_list())
      self.assertAllEqual([1, 1, 4], bbox_for_drawing.get_shape().as_list())
      # Actual run to make sure shape is correct inside Compute().
      begin = begin.eval()
      end = end.eval()
      bbox_for_drawing = bbox_for_drawing.eval()

      begin, end, bbox_for_drawing = image_ops.sample_distorted_bounding_box(
          image_size=image_size,
          bounding_boxes=bounding_box,
          min_object_covered=array_ops.placeholder(dtypes.float32),
          aspect_ratio_range=(0.75, 1.33),
          area_range=(0.05, 1.0))

      # Test that the shapes are correct.
      self.assertAllEqual([3], begin.get_shape().as_list())
      self.assertAllEqual([3], end.get_shape().as_list())
      self.assertAllEqual([1, 1, 4], bbox_for_drawing.get_shape().as_list())

  def testDefaultMinObjectCovered(self):
    # By default min_object_covered=0.1 if not provided
    with self.test_session(use_gpu=True):
      image_size = constant_op.constant(
          [40, 50, 1], shape=[3], dtype=dtypes.int32)
      bounding_box = constant_op.constant(
<<<<<<< HEAD
          [0.0, 0.0, 1.0, 1.0],
          shape=[4],
          dtype=dtypes.float32,
      )
=======
          [[[0.0, 0.0, 1.0, 1.0]]],
          shape=[1, 1, 4],
          dtype=dtypes.float32,)
>>>>>>> 926fc13f
      begin, end, bbox_for_drawing = image_ops.sample_distorted_bounding_box(
          image_size=image_size,
          bounding_boxes=bounding_box,
          aspect_ratio_range=(0.75, 1.33),
          area_range=(0.05, 1.0))

      self.assertAllEqual([3], begin.get_shape().as_list())
      self.assertAllEqual([3], end.get_shape().as_list())
      self.assertAllEqual([1, 1, 4], bbox_for_drawing.get_shape().as_list())
      # Actual run to make sure shape is correct inside Compute().
      begin = begin.eval()
      end = end.eval()
      bbox_for_drawing = bbox_for_drawing.eval()

class ResizeImagesTest(test_util.TensorFlowTestCase):

  OPTIONS = [
      image_ops.ResizeMethod.BILINEAR, image_ops.ResizeMethod.NEAREST_NEIGHBOR,
      image_ops.ResizeMethod.BICUBIC, image_ops.ResizeMethod.AREA
  ]

  TYPES = [
      np.uint8, np.int8, np.uint16, np.int16, np.int32, np.int64, np.float16,
      np.float32, np.float64
  ]

  def _assertShapeInference(self, pre_shape, size, post_shape):
    # Try single image resize
    single_image = array_ops.placeholder(dtypes.float32, shape=pre_shape)
    y = image_ops.resize_images(single_image, size)
    self.assertEqual(y.get_shape().as_list(), post_shape)
    # Try batch images resize with known batch size
    images = array_ops.placeholder(dtypes.float32, shape=[99] + pre_shape)
    y = image_ops.resize_images(images, size)
    self.assertEqual(y.get_shape().as_list(), [99] + post_shape)
    # Try batch images resize with unknown batch size
    images = array_ops.placeholder(dtypes.float32, shape=[None] + pre_shape)
    y = image_ops.resize_images(images, size)
    self.assertEqual(y.get_shape().as_list(), [None] + post_shape)

  def shouldRunOnGPU(self, opt, nptype):
    if (opt == image_ops.ResizeMethod.NEAREST_NEIGHBOR and
        nptype in [np.float32, np.float64]):
      return True
    else:
      return False

  def testNoOp(self):
    img_shape = [1, 6, 4, 1]
    single_shape = [6, 4, 1]
    # This test is also conducted with int8, so 127 is the maximum
    # value that can be used.
    data = [
        127, 127, 64, 64, 127, 127, 64, 64, 64, 64, 127, 127, 64, 64, 127, 127,
        50, 50, 100, 100, 50, 50, 100, 100
    ]
    target_height = 6
    target_width = 4

    for nptype in self.TYPES:
      img_np = np.array(data, dtype=nptype).reshape(img_shape)

      for opt in self.OPTIONS:
        with self.test_session(use_gpu=True) as sess:
          image = constant_op.constant(img_np, shape=img_shape)
          y = image_ops.resize_images(image, [target_height, target_width], opt)
          yshape = array_ops.shape(y)
          resized, newshape = sess.run([y, yshape])
          self.assertAllEqual(img_shape, newshape)
          self.assertAllClose(resized, img_np, atol=1e-5)

      # Resizing with a single image must leave the shape unchanged also.
      with self.test_session(use_gpu=True):
        img_single = img_np.reshape(single_shape)
        image = constant_op.constant(img_single, shape=single_shape)
        y = image_ops.resize_images(image, [target_height, target_width],
                                    self.OPTIONS[0])
        yshape = array_ops.shape(y)
        newshape = yshape.eval()
        self.assertAllEqual(single_shape, newshape)

  def testTensorArguments(self):
    img_shape = [1, 6, 4, 1]
    single_shape = [6, 4, 1]
    # This test is also conducted with int8, so 127 is the maximum
    # value that can be used.
    data = [
        127, 127, 64, 64, 127, 127, 64, 64, 64, 64, 127, 127, 64, 64, 127, 127,
        50, 50, 100, 100, 50, 50, 100, 100
    ]
    new_size = array_ops.placeholder(dtypes.int32, shape=(2))

    img_np = np.array(data, dtype=np.uint8).reshape(img_shape)

    for opt in self.OPTIONS:
      with self.test_session(use_gpu=True) as sess:
        image = constant_op.constant(img_np, shape=img_shape)
        y = image_ops.resize_images(image, new_size, opt)
        yshape = array_ops.shape(y)
        resized, newshape = sess.run([y, yshape], {new_size: [6, 4]})
        self.assertAllEqual(img_shape, newshape)
        self.assertAllClose(resized, img_np, atol=1e-5)

    # Resizing with a single image must leave the shape unchanged also.
    with self.test_session(use_gpu=True):
      img_single = img_np.reshape(single_shape)
      image = constant_op.constant(img_single, shape=single_shape)
      y = image_ops.resize_images(image, new_size, self.OPTIONS[0])
      yshape = array_ops.shape(y)
      resized, newshape = sess.run([y, yshape], {new_size: [6, 4]})
      self.assertAllEqual(single_shape, newshape)
      self.assertAllClose(resized, img_single, atol=1e-5)

    # Incorrect shape.
    with self.assertRaises(ValueError):
      new_size = constant_op.constant(4)
      _ = image_ops.resize_images(image, new_size,
                                  image_ops.ResizeMethod.BILINEAR)
    with self.assertRaises(ValueError):
      new_size = constant_op.constant([4])
      _ = image_ops.resize_images(image, new_size,
                                  image_ops.ResizeMethod.BILINEAR)
    with self.assertRaises(ValueError):
      new_size = constant_op.constant([1, 2, 3])
      _ = image_ops.resize_images(image, new_size,
                                  image_ops.ResizeMethod.BILINEAR)

    # Incorrect dtypes.
    with self.assertRaises(ValueError):
      new_size = constant_op.constant([6.0, 4])
      _ = image_ops.resize_images(image, new_size,
                                  image_ops.ResizeMethod.BILINEAR)
    with self.assertRaises(ValueError):
      _ = image_ops.resize_images(image, [6, 4.0],
                                  image_ops.ResizeMethod.BILINEAR)
    with self.assertRaises(ValueError):
      _ = image_ops.resize_images(image, [None, 4],
                                  image_ops.ResizeMethod.BILINEAR)
    with self.assertRaises(ValueError):
      _ = image_ops.resize_images(image, [6, None],
                                  image_ops.ResizeMethod.BILINEAR)

  def testReturnDtype(self):
    target_shapes = [[6, 4], [3, 2], [
        array_ops.placeholder(dtypes.int32),
        array_ops.placeholder(dtypes.int32)
    ]]
    for nptype in self.TYPES:
      image = array_ops.placeholder(nptype, shape=[1, 6, 4, 1])
      for opt in self.OPTIONS:
        for target_shape in target_shapes:
          y = image_ops.resize_images(image, target_shape, opt)
          if (opt == image_ops.ResizeMethod.NEAREST_NEIGHBOR or
              target_shape == image.shape[1:3]):
            expected_dtype = image.dtype
          else:
            expected_dtype = dtypes.float32
          self.assertEqual(y.dtype, expected_dtype)

  def testSumTensor(self):
    img_shape = [1, 6, 4, 1]
    # This test is also conducted with int8, so 127 is the maximum
    # value that can be used.
    data = [
        127, 127, 64, 64, 127, 127, 64, 64, 64, 64, 127, 127, 64, 64, 127, 127,
        50, 50, 100, 100, 50, 50, 100, 100
    ]
    # Test size where width is specified as a tensor which is a sum
    # of two tensors.
    width_1 = constant_op.constant(1)
    width_2 = constant_op.constant(3)
    width = math_ops.add(width_1, width_2)
    height = constant_op.constant(6)

    img_np = np.array(data, dtype=np.uint8).reshape(img_shape)

    for opt in self.OPTIONS:
      with self.test_session() as sess:
        image = constant_op.constant(img_np, shape=img_shape)
        y = image_ops.resize_images(image, [height, width], opt)
        yshape = array_ops.shape(y)
        resized, newshape = sess.run([y, yshape])
        self.assertAllEqual(img_shape, newshape)
        self.assertAllClose(resized, img_np, atol=1e-5)

  def testResizeDown(self):
    # This test is also conducted with int8, so 127 is the maximum
    # value that can be used.
    data = [
        127, 127, 64, 64, 127, 127, 64, 64, 64, 64, 127, 127, 64, 64, 127, 127,
        50, 50, 100, 100, 50, 50, 100, 100
    ]
    expected_data = [127, 64, 64, 127, 50, 100]
    target_height = 3
    target_width = 2

    # Test out 3-D and 4-D image shapes.
    img_shapes = [[1, 6, 4, 1], [6, 4, 1]]
    target_shapes = [[1, target_height, target_width, 1],
                     [target_height, target_width, 1]]

    for target_shape, img_shape in zip(target_shapes, img_shapes):

      for nptype in self.TYPES:
        img_np = np.array(data, dtype=nptype).reshape(img_shape)

        for opt in self.OPTIONS:
          if test.is_gpu_available() and self.shouldRunOnGPU(opt, nptype):
            with self.test_session(use_gpu=True):
              image = constant_op.constant(img_np, shape=img_shape)
              y = image_ops.resize_images(image, [target_height, target_width],
                                          opt)
              expected = np.array(expected_data).reshape(target_shape)
              resized = y.eval()
              self.assertAllClose(resized, expected, atol=1e-5)

  def testResizeUpAlignCornersFalse(self):
    img_shape = [1, 3, 2, 1]
    data = [64, 32, 32, 64, 50, 100]
    target_height = 6
    target_width = 4
    expected_data = {}
    expected_data[image_ops.ResizeMethod.BILINEAR] = [
        64.0, 48.0, 32.0, 32.0, 48.0, 48.0, 48.0, 48.0, 32.0, 48.0, 64.0, 64.0,
        41.0, 61.5, 82.0, 82.0, 50.0, 75.0, 100.0, 100.0, 50.0, 75.0, 100.0,
        100.0
    ]
    expected_data[image_ops.ResizeMethod.NEAREST_NEIGHBOR] = [
        64.0, 64.0, 32.0, 32.0, 64.0, 64.0, 32.0, 32.0, 32.0, 32.0, 64.0, 64.0,
        32.0, 32.0, 64.0, 64.0, 50.0, 50.0, 100.0, 100.0, 50.0, 50.0, 100.0,
        100.0
    ]
    expected_data[image_ops.ResizeMethod.AREA] = [
        64.0, 64.0, 32.0, 32.0, 64.0, 64.0, 32.0, 32.0, 32.0, 32.0, 64.0, 64.0,
        32.0, 32.0, 64.0, 64.0, 50.0, 50.0, 100.0, 100.0, 50.0, 50.0, 100.0,
        100.0
    ]

    for nptype in self.TYPES:
      for opt in [
          image_ops.ResizeMethod.BILINEAR,
          image_ops.ResizeMethod.NEAREST_NEIGHBOR, image_ops.ResizeMethod.AREA
      ]:
        with self.test_session(use_gpu=True):
          img_np = np.array(data, dtype=nptype).reshape(img_shape)
          image = constant_op.constant(img_np, shape=img_shape)
          y = image_ops.resize_images(
              image, [target_height, target_width], opt, align_corners=False)
          resized = y.eval()
          expected = np.array(expected_data[opt]).reshape(
              [1, target_height, target_width, 1])
          self.assertAllClose(resized, expected, atol=1e-05)

  def testResizeUpAlignCornersTrue(self):
    img_shape = [1, 3, 2, 1]
    data = [6, 3, 3, 6, 6, 9]
    target_height = 5
    target_width = 4
    expected_data = {}
    expected_data[image_ops.ResizeMethod.BILINEAR] = [
        6.0, 5.0, 4.0, 3.0, 4.5, 4.5, 4.5, 4.5, 3.0, 4.0, 5.0, 6.0, 4.5, 5.5,
        6.5, 7.5, 6.0, 7.0, 8.0, 9.0
    ]
    expected_data[image_ops.ResizeMethod.NEAREST_NEIGHBOR] = [
        6.0, 6.0, 3.0, 3.0, 3.0, 3.0, 6.0, 6.0, 3.0, 3.0, 6.0, 6.0, 6.0, 6.0,
        9.0, 9.0, 6.0, 6.0, 9.0, 9.0
    ]
    # TODO(b/37749740): Improve alignment of ResizeMethod.AREA when
    # align_corners=True.
    expected_data[image_ops.ResizeMethod.AREA] = [
        6.0, 6.0, 6.0, 3.0, 6.0, 6.0, 6.0, 3.0, 3.0, 3.0, 3.0, 6.0, 3.0, 3.0,
        3.0, 6.0, 6.0, 6.0, 6.0, 9.0
    ]

    for nptype in self.TYPES:
      for opt in [
          image_ops.ResizeMethod.BILINEAR,
          image_ops.ResizeMethod.NEAREST_NEIGHBOR, image_ops.ResizeMethod.AREA
      ]:
        with self.test_session(use_gpu=True):
          img_np = np.array(data, dtype=nptype).reshape(img_shape)
          image = constant_op.constant(img_np, shape=img_shape)
          y = image_ops.resize_images(
              image, [target_height, target_width], opt, align_corners=True)
          resized = y.eval()
          expected = np.array(expected_data[opt]).reshape(
              [1, target_height, target_width, 1])
          self.assertAllClose(resized, expected, atol=1e-05)

  def testResizeUpBicubic(self):
    img_shape = [1, 6, 6, 1]
    data = [
        128, 128, 64, 64, 128, 128, 64, 64, 64, 64, 128, 128, 64, 64, 128, 128,
        50, 50, 100, 100, 50, 50, 100, 100, 50, 50, 100, 100, 50, 50, 100, 100,
        50, 50, 100, 100
    ]
    img_np = np.array(data, dtype=np.uint8).reshape(img_shape)

    target_height = 8
    target_width = 8
    expected_data = [
        128, 135, 96, 55, 64, 114, 134, 128, 78, 81, 68, 52, 57, 118, 144, 136,
        55, 49, 79, 109, 103, 89, 83, 84, 74, 70, 95, 122, 115, 69, 49, 55, 100,
        105, 75, 43, 50, 89, 105, 100, 57, 54, 74, 96, 91, 65, 55, 58, 70, 69,
        75, 81, 80, 72, 69, 70, 105, 112, 75, 36, 45, 92, 111, 105
    ]

    with self.test_session(use_gpu=True):
      image = constant_op.constant(img_np, shape=img_shape)
      y = image_ops.resize_images(image, [target_height, target_width],
                                  image_ops.ResizeMethod.BICUBIC)
      resized = y.eval()
      expected = np.array(expected_data).reshape(
          [1, target_height, target_width, 1])
      self.assertAllClose(resized, expected, atol=1)

  def testResizeDownArea(self):
    img_shape = [1, 6, 6, 1]
    data = [
        128, 64, 32, 16, 8, 4, 4, 8, 16, 32, 64, 128, 128, 64, 32, 16, 8, 4, 5,
        10, 15, 20, 25, 30, 30, 25, 20, 15, 10, 5, 5, 10, 15, 20, 25, 30
    ]
    img_np = np.array(data, dtype=np.uint8).reshape(img_shape)

    target_height = 4
    target_width = 4
    expected_data = [
        73, 33, 23, 39, 73, 33, 23, 39, 14, 16, 19, 21, 14, 16, 19, 21
    ]

    with self.test_session(use_gpu=True):
      image = constant_op.constant(img_np, shape=img_shape)
      y = image_ops.resize_images(image, [target_height, target_width],
                                  image_ops.ResizeMethod.AREA)
      expected = np.array(expected_data).reshape(
          [1, target_height, target_width, 1])
      resized = y.eval()
      self.assertAllClose(resized, expected, atol=1)

  def testCompareNearestNeighbor(self):
    if test.is_gpu_available():
      input_shape = [1, 5, 6, 3]
      target_height = 8
      target_width = 12
      for nptype in [np.float32, np.float64]:
        for align_corners in [True, False]:
          img_np = np.arange(
              0, np.prod(input_shape), dtype=nptype).reshape(input_shape)
          with self.test_session(use_gpu=True):
            image = constant_op.constant(img_np, shape=input_shape)
            new_size = constant_op.constant([target_height, target_width])
            out_op = image_ops.resize_images(
                image,
                new_size,
                image_ops.ResizeMethod.NEAREST_NEIGHBOR,
                align_corners=align_corners)
            gpu_val = out_op.eval()
          with self.test_session(use_gpu=False):
            image = constant_op.constant(img_np, shape=input_shape)
            new_size = constant_op.constant([target_height, target_width])
            out_op = image_ops.resize_images(
                image,
                new_size,
                image_ops.ResizeMethod.NEAREST_NEIGHBOR,
                align_corners=align_corners)
            cpu_val = out_op.eval()
          self.assertAllClose(cpu_val, gpu_val, rtol=1e-5, atol=1e-5)

  def testCompareBilinear(self):
    if test.is_gpu_available():
      input_shape = [1, 5, 6, 3]
      target_height = 8
      target_width = 12
      for nptype in [np.float32, np.float64]:
        for align_corners in [True, False]:
          img_np = np.arange(
              0, np.prod(input_shape), dtype=nptype).reshape(input_shape)
          value = {}
          for use_gpu in [True, False]:
            with self.test_session(use_gpu=use_gpu):
              image = constant_op.constant(img_np, shape=input_shape)
              new_size = constant_op.constant([target_height, target_width])
              out_op = image_ops.resize_images(
                  image,
                  new_size,
                  image_ops.ResizeMethod.BILINEAR,
                  align_corners=align_corners)
              value[use_gpu] = out_op.eval()
          self.assertAllClose(value[True], value[False], rtol=1e-5, atol=1e-5)

  def testShapeInference(self):
    self._assertShapeInference([50, 60, 3], [55, 66], [55, 66, 3])
    self._assertShapeInference([55, 66, 3], [55, 66], [55, 66, 3])
    self._assertShapeInference([59, 69, 3], [55, 66], [55, 66, 3])
    self._assertShapeInference([50, 69, 3], [55, 66], [55, 66, 3])
    self._assertShapeInference([59, 60, 3], [55, 66], [55, 66, 3])
    self._assertShapeInference([None, 60, 3], [55, 66], [55, 66, 3])
    self._assertShapeInference([None, 66, 3], [55, 66], [55, 66, 3])
    self._assertShapeInference([None, 69, 3], [55, 66], [55, 66, 3])
    self._assertShapeInference([50, None, 3], [55, 66], [55, 66, 3])
    self._assertShapeInference([55, None, 3], [55, 66], [55, 66, 3])
    self._assertShapeInference([59, None, 3], [55, 66], [55, 66, 3])
    self._assertShapeInference([None, None, 3], [55, 66], [55, 66, 3])
    self._assertShapeInference([50, 60, None], [55, 66], [55, 66, None])
    self._assertShapeInference([55, 66, None], [55, 66], [55, 66, None])
    self._assertShapeInference([59, 69, None], [55, 66], [55, 66, None])
    self._assertShapeInference([50, 69, None], [55, 66], [55, 66, None])
    self._assertShapeInference([59, 60, None], [55, 66], [55, 66, None])
    self._assertShapeInference([None, None, None], [55, 66], [55, 66, None])

  def testNameScope(self):
    img_shape = [1, 3, 2, 1]
    with self.test_session(use_gpu=True):
      single_image = array_ops.placeholder(dtypes.float32, shape=[50, 60, 3])
      y = image_ops.resize_images(single_image, [55, 66])
      self.assertTrue(y.op.name.startswith("resize_images"))


class ResizeImageWithCropOrPadTest(test_util.TensorFlowTestCase):

  def _ResizeImageWithCropOrPad(self, x, target_height, target_width,
                                use_tensor_inputs):
    if use_tensor_inputs:
      target_height = ops.convert_to_tensor(target_height)
      target_width = ops.convert_to_tensor(target_width)
      x_tensor = array_ops.placeholder(x.dtype, shape=[None] * x.ndim)
      feed_dict = {x_tensor: x}
    else:
      x_tensor = x
      feed_dict = {}

    y = image_ops.resize_image_with_crop_or_pad(x_tensor, target_height,
                                                target_width)
    if not use_tensor_inputs:
      self.assertTrue(y.get_shape().is_fully_defined())

    with self.test_session(use_gpu=True):
      return y.eval(feed_dict=feed_dict)

  def _assertReturns(self,
                     x,
                     x_shape,
                     y,
                     y_shape,
                     use_tensor_inputs_options=None):
    use_tensor_inputs_options = use_tensor_inputs_options or [False, True]
    target_height, target_width, _ = y_shape
    x = np.array(x).reshape(x_shape)
    y = np.array(y).reshape(y_shape)

    for use_tensor_inputs in use_tensor_inputs_options:
      y_tf = self._ResizeImageWithCropOrPad(x, target_height, target_width,
                                            use_tensor_inputs)
      self.assertAllClose(y, y_tf)

  def _assertRaises(self,
                    x,
                    x_shape,
                    target_height,
                    target_width,
                    err_msg,
                    use_tensor_inputs_options=None):
    use_tensor_inputs_options = use_tensor_inputs_options or [False, True]
    x = np.array(x).reshape(x_shape)

    for use_tensor_inputs in use_tensor_inputs_options:
      try:
        self._ResizeImageWithCropOrPad(x, target_height, target_width,
                                       use_tensor_inputs)
      except Exception as e:
        if err_msg not in str(e):
          raise
      else:
        raise AssertionError("Exception not raised: %s" % err_msg)

  def _assertShapeInference(self, pre_shape, height, width, post_shape):
    image = array_ops.placeholder(dtypes.float32, shape=pre_shape)
    y = image_ops.resize_image_with_crop_or_pad(image, height, width)
    self.assertEqual(y.get_shape().as_list(), post_shape)

  def testNoOp(self):
    x_shape = [10, 10, 10]
    x = np.random.uniform(size=x_shape)

    self._assertReturns(x, x_shape, x, x_shape)

  def testPad(self):
    # Pad even along col.
    x = [1, 2, 3, 4, 5, 6, 7, 8]
    x_shape = [2, 4, 1]

    y = [0, 1, 2, 3, 4, 0, 0, 5, 6, 7, 8, 0]
    y_shape = [2, 6, 1]

    self._assertReturns(x, x_shape, y, y_shape)

    # Pad odd along col.
    x = [1, 2, 3, 4, 5, 6, 7, 8]
    x_shape = [2, 4, 1]

    y = [0, 1, 2, 3, 4, 0, 0, 0, 5, 6, 7, 8, 0, 0]
    y_shape = [2, 7, 1]

    self._assertReturns(x, x_shape, y, y_shape)

    # Pad even along row.
    x = [1, 2, 3, 4, 5, 6, 7, 8]
    x_shape = [2, 4, 1]

    y = [0, 0, 0, 0, 1, 2, 3, 4, 5, 6, 7, 8, 0, 0, 0, 0]
    y_shape = [4, 4, 1]

    self._assertReturns(x, x_shape, y, y_shape)

    # Pad odd along row.
    x = [1, 2, 3, 4, 5, 6, 7, 8]
    x_shape = [2, 4, 1]

    y = [0, 0, 0, 0, 1, 2, 3, 4, 5, 6, 7, 8, 0, 0, 0, 0, 0, 0, 0, 0]
    y_shape = [5, 4, 1]

    self._assertReturns(x, x_shape, y, y_shape)

  def testCrop(self):
    # Crop even along col.
    x = [1, 2, 3, 4, 5, 6, 7, 8]
    x_shape = [2, 4, 1]

    y = [2, 3, 6, 7]
    y_shape = [2, 2, 1]

    self._assertReturns(x, x_shape, y, y_shape)

    # Crop odd along col.
    x = [1, 2, 3, 4, 5, 6, 7, 8, 9, 10, 11, 12]
    x_shape = [2, 6, 1]

    y = [2, 3, 4, 8, 9, 10]
    y_shape = [2, 3, 1]

    self._assertReturns(x, x_shape, y, y_shape)

    # Crop even along row.
    x = [1, 2, 3, 4, 5, 6, 7, 8]
    x_shape = [4, 2, 1]

    y = [3, 4, 5, 6]
    y_shape = [2, 2, 1]

    self._assertReturns(x, x_shape, y, y_shape)

    # Crop odd along row.
    x = [1, 2, 3, 4, 5, 6, 7, 8, 9, 10, 11, 12, 13, 14, 15, 16]
    x_shape = [8, 2, 1]

    y = [3, 4, 5, 6, 7, 8, 9, 10, 11, 12]
    y_shape = [5, 2, 1]

    self._assertReturns(x, x_shape, y, y_shape)

  def testCropAndPad(self):
    # Pad along row but crop along col.
    x = [1, 2, 3, 4, 5, 6, 7, 8]
    x_shape = [2, 4, 1]

    y = [0, 0, 2, 3, 6, 7, 0, 0]
    y_shape = [4, 2, 1]

    self._assertReturns(x, x_shape, y, y_shape)

    # Crop along row but pad along col.
    x = [1, 2, 3, 4, 5, 6, 7, 8]
    x_shape = [4, 2, 1]

    y = [0, 3, 4, 0, 0, 5, 6, 0]
    y_shape = [2, 4, 1]

    self._assertReturns(x, x_shape, y, y_shape)

  def testShapeInference(self):
    self._assertShapeInference([50, 60, 3], 55, 66, [55, 66, 3])
    self._assertShapeInference([55, 66, 3], 55, 66, [55, 66, 3])
    self._assertShapeInference([59, 69, 3], 55, 66, [55, 66, 3])
    self._assertShapeInference([50, 69, 3], 55, 66, [55, 66, 3])
    self._assertShapeInference([59, 60, 3], 55, 66, [55, 66, 3])
    self._assertShapeInference([None, 60, 3], 55, 66, [55, 66, 3])
    self._assertShapeInference([None, 66, 3], 55, 66, [55, 66, 3])
    self._assertShapeInference([None, 69, 3], 55, 66, [55, 66, 3])
    self._assertShapeInference([50, None, 3], 55, 66, [55, 66, 3])
    self._assertShapeInference([55, None, 3], 55, 66, [55, 66, 3])
    self._assertShapeInference([59, None, 3], 55, 66, [55, 66, 3])
    self._assertShapeInference([None, None, 3], 55, 66, [55, 66, 3])
    self._assertShapeInference([50, 60, None], 55, 66, [55, 66, None])
    self._assertShapeInference([55, 66, None], 55, 66, [55, 66, None])
    self._assertShapeInference([59, 69, None], 55, 66, [55, 66, None])
    self._assertShapeInference([50, 69, None], 55, 66, [55, 66, None])
    self._assertShapeInference([59, 60, None], 55, 66, [55, 66, None])
    self._assertShapeInference([None, None, None], 55, 66, [55, 66, None])
    self._assertShapeInference(None, 55, 66, [55, 66, None])

  def testNon3DInput(self):
    # Input image is not 3D
    x = [0] * 15
    target_height, target_width = [4, 4]

    for x_shape in ([3, 5],):
      self._assertRaises(x, x_shape, target_height, target_width,
                         "'image' must have either 3 or 4 dimensions.")

    for x_shape in ([1, 3, 5, 1, 1],):
      self._assertRaises(x, x_shape, target_height, target_width,
                         "'image' must have either 3 or 4 dimensions.")

  def testZeroLengthInput(self):
    # Input image has 0-length dimension(s).
    target_height, target_width = [1, 1]
    x = []

    for x_shape in ([0, 2, 2], [2, 0, 2], [2, 2, 0]):
      self._assertRaises(
          x,
          x_shape,
          target_height,
          target_width,
          "all dims of 'image.shape' must be > 0",
          use_tensor_inputs_options=[False])

      # The orignal error message does not contain back slashes. However, they
      # are added by either the assert op or the runtime. If this behavior
      # changes in the future, the match string will also needs to be changed.
      self._assertRaises(
          x,
          x_shape,
          target_height,
          target_width,
          "all dims of \\'image.shape\\' must be > 0",
          use_tensor_inputs_options=[True])

  def testBadParams(self):
    x_shape = [4, 4, 1]
    x = np.zeros(x_shape)

    # target_height <= 0
    target_height, target_width = [0, 5]
    self._assertRaises(x, x_shape, target_height, target_width,
                       "target_height must be > 0")

    # target_width <= 0
    target_height, target_width = [5, 0]
    self._assertRaises(x, x_shape, target_height, target_width,
                       "target_width must be > 0")

  def testNameScope(self):
    image = array_ops.placeholder(dtypes.float32, shape=[50, 60, 3])
    y = image_ops.resize_image_with_crop_or_pad(image, 55, 66)
    self.assertTrue(y.op.name.startswith("resize_image_with_crop_or_pad"))


def _SimpleColorRamp():
  """Build a simple color ramp RGB image."""
  w, h = 256, 200
  i = np.arange(h)[:, None]
  j = np.arange(w)
  image = np.empty((h, w, 3), dtype=np.uint8)
  image[:, :, 0] = i
  image[:, :, 1] = j
  image[:, :, 2] = (i + j) >> 1
  return image


class JpegTest(test_util.TensorFlowTestCase):

  # TODO(irving): Add self.assertAverageLess or similar to test_util
  def averageError(self, image0, image1):
    self.assertEqual(image0.shape, image1.shape)
    image0 = image0.astype(int)  # Avoid overflow
    return np.abs(image0 - image1).sum() / np.prod(image0.shape)

  def testExisting(self):
    # Read a real jpeg and verify shape
    path = ("tensorflow/core/lib/jpeg/testdata/"
            "jpeg_merge_test1.jpg")
    with self.test_session(use_gpu=True) as sess:
      jpeg0 = io_ops.read_file(path)
      image0 = image_ops.decode_jpeg(jpeg0)
      image1 = image_ops.decode_jpeg(image_ops.encode_jpeg(image0))
      jpeg0, image0, image1 = sess.run([jpeg0, image0, image1])
      self.assertEqual(len(jpeg0), 3771)
      self.assertEqual(image0.shape, (256, 128, 3))
      self.assertLess(self.averageError(image0, image1), 1.4)

  def testCmyk(self):
    # Confirm that CMYK reads in as RGB
    base = "tensorflow/core/lib/jpeg/testdata"
    rgb_path = os.path.join(base, "jpeg_merge_test1.jpg")
    cmyk_path = os.path.join(base, "jpeg_merge_test1_cmyk.jpg")
    shape = 256, 128, 3
    for channels in 3, 0:
      with self.test_session(use_gpu=True) as sess:
        rgb = image_ops.decode_jpeg(
            io_ops.read_file(rgb_path), channels=channels)
        cmyk = image_ops.decode_jpeg(
            io_ops.read_file(cmyk_path), channels=channels)
        rgb, cmyk = sess.run([rgb, cmyk])
        self.assertEqual(rgb.shape, shape)
        self.assertEqual(cmyk.shape, shape)
        error = self.averageError(rgb, cmyk)
        self.assertLess(error, 4)

  def testCropAndDecodeJpeg(self):
    with self.test_session() as sess:
      # Encode it, then decode it, then encode it
      base = "tensorflow/core/lib/jpeg/testdata"
      jpeg0 = io_ops.read_file(os.path.join(base, "jpeg_merge_test1.jpg"))

      h, w, _ = 256, 128, 3
      crop_windows = [[0, 0, 5, 5], [0, 0, 5, w], [0, 0, h, 5],
                      [h - 6, w - 5, 6, 5], [6, 5, 15, 10], [0, 0, h, w]]
      for crop_window in crop_windows:
        # Explicit two stages: decode + crop.
        image1 = image_ops.decode_jpeg(jpeg0)
        y, x, h, w = crop_window
        image1_crop = image_ops.crop_to_bounding_box(image1, y, x, h, w)

        # Combined decode+crop.
        image2 = image_ops.decode_and_crop_jpeg(jpeg0, crop_window)

        # Combined decode+crop should have the same shape inference
        self.assertAllEqual(image1_crop.get_shape().as_list(),
                            image2.get_shape().as_list())

        # CropAndDecode should be equal to DecodeJpeg+Crop.
        image1_crop, image2 = sess.run([image1_crop, image2])
        self.assertAllEqual(image1_crop, image2)

  def testCropAndDecodeJpegWithInvalidCropWindow(self):
    with self.test_session() as sess:
      # Encode it, then decode it, then encode it
      base = "tensorflow/core/lib/jpeg/testdata"
      jpeg0 = io_ops.read_file(os.path.join(base, "jpeg_merge_test1.jpg"))

      h, w, _ = 256, 128, 3
      # Invalid crop windows.
      crop_windows = [[-1, 11, 11, 11], [11, -1, 11, 11], [11, 11, -1, 11],
                      [11, 11, 11, -1], [11, 11, 0, 11], [11, 11, 11, 0],
                      [0, 0, h + 1, w], [0, 0, h, w + 1]]
      for crop_window in crop_windows:
        result = image_ops.decode_and_crop_jpeg(jpeg0, crop_window)
        with self.assertRaisesWithPredicateMatch(
            errors.InvalidArgumentError,
            lambda e: "Invalid JPEG data or crop window" in str(e)):
          sess.run(result)

  def testSynthetic(self):
    with self.test_session(use_gpu=True) as sess:
      # Encode it, then decode it, then encode it
      image0 = constant_op.constant(_SimpleColorRamp())
      jpeg0 = image_ops.encode_jpeg(image0)
      image1 = image_ops.decode_jpeg(jpeg0, dct_method="INTEGER_ACCURATE")
      image2 = image_ops.decode_jpeg(
          image_ops.encode_jpeg(image1), dct_method="INTEGER_ACCURATE")
      jpeg0, image0, image1, image2 = sess.run([jpeg0, image0, image1, image2])

      # The decoded-encoded image should be similar to the input
      self.assertLess(self.averageError(image0, image1), 0.6)

      # We should be very close to a fixpoint
      self.assertLess(self.averageError(image1, image2), 0.02)

      # Smooth ramps compress well (input size is 153600)
      self.assertGreaterEqual(len(jpeg0), 5000)
      self.assertLessEqual(len(jpeg0), 6000)

  def testSyntheticFasterAlgorithm(self):
    with self.test_session(use_gpu=True) as sess:
      # Encode it, then decode it, then encode it
      image0 = constant_op.constant(_SimpleColorRamp())
      jpeg0 = image_ops.encode_jpeg(image0)
      image1 = image_ops.decode_jpeg(jpeg0, dct_method="INTEGER_FAST")
      image2 = image_ops.decode_jpeg(
          image_ops.encode_jpeg(image1), dct_method="INTEGER_FAST")
      jpeg0, image0, image1, image2 = sess.run([jpeg0, image0, image1, image2])

      # The decoded-encoded image should be similar to the input, but
      # note this is worse than the slower algorithm because it is
      # less accurate.
      self.assertLess(self.averageError(image0, image1), 0.95)

      # Repeated compression / decompression will have a higher error
      # with a lossier algorithm.
      self.assertLess(self.averageError(image1, image2), 1.05)

      # Smooth ramps compress well (input size is 153600)
      self.assertGreaterEqual(len(jpeg0), 5000)
      self.assertLessEqual(len(jpeg0), 6000)

  def testDefaultDCTMethodIsIntegerFast(self):
    with self.test_session(use_gpu=True) as sess:
      # Compare decoding with both dct_option=INTEGER_FAST and
      # default.  They should be the same.
      image0 = constant_op.constant(_SimpleColorRamp())
      jpeg0 = image_ops.encode_jpeg(image0)
      image1 = image_ops.decode_jpeg(jpeg0, dct_method="INTEGER_FAST")
      image2 = image_ops.decode_jpeg(jpeg0)
      image1, image2 = sess.run([image1, image2])

      # The images should be the same.
      self.assertAllClose(image1, image2)

  def testShape(self):
    with self.test_session(use_gpu=True) as sess:
      jpeg = constant_op.constant("nonsense")
      for channels in 0, 1, 3:
        image = image_ops.decode_jpeg(jpeg, channels=channels)
        self.assertEqual(image.get_shape().as_list(),
                         [None, None, channels or None])

  def testExtractJpegShape(self):
    # Read a real jpeg and verify shape.
    path = ("tensorflow/core/lib/jpeg/testdata/"
            "jpeg_merge_test1.jpg")
    with self.test_session(use_gpu=True) as sess:
      jpeg = io_ops.read_file(path)
      # Extract shape without decoding.
      [image_shape] = sess.run([image_ops.extract_jpeg_shape(jpeg)])
      self.assertEqual(image_shape.tolist(), [256, 128, 3])

  def testExtractJpegShapeforCmyk(self):
    # Read a cmyk jpeg image, and verify its shape.
    path = ("tensorflow/core/lib/jpeg/testdata/"
            "jpeg_merge_test1_cmyk.jpg")
    with self.test_session(use_gpu=True) as sess:
      jpeg = io_ops.read_file(path)
      [image_shape] = sess.run([image_ops.extract_jpeg_shape(jpeg)])
      # Cmyk jpeg image has 4 channels.
      self.assertEqual(image_shape.tolist(), [256, 128, 4])


class PngTest(test_util.TensorFlowTestCase):

  def testExisting(self):
    # Read some real PNGs, converting to different channel numbers
    prefix = "tensorflow/core/lib/png/testdata/"
    inputs = (1, "lena_gray.png"), (4, "lena_rgba.png")
    for channels_in, filename in inputs:
      for channels in 0, 1, 3, 4:
        with self.test_session(use_gpu=True) as sess:
          png0 = io_ops.read_file(prefix + filename)
          image0 = image_ops.decode_png(png0, channels=channels)
          png0, image0 = sess.run([png0, image0])
          self.assertEqual(image0.shape, (26, 51, channels or channels_in))
          if channels == channels_in:
            image1 = image_ops.decode_png(image_ops.encode_png(image0))
            self.assertAllEqual(image0, image1.eval())

  def testSynthetic(self):
    with self.test_session(use_gpu=True) as sess:
      # Encode it, then decode it
      image0 = constant_op.constant(_SimpleColorRamp())
      png0 = image_ops.encode_png(image0, compression=7)
      image1 = image_ops.decode_png(png0)
      png0, image0, image1 = sess.run([png0, image0, image1])

      # PNG is lossless
      self.assertAllEqual(image0, image1)

      # Smooth ramps compress well, but not too well
      self.assertGreaterEqual(len(png0), 400)
      self.assertLessEqual(len(png0), 750)

  def testSyntheticUint16(self):
    with self.test_session(use_gpu=True) as sess:
      # Encode it, then decode it
      image0 = constant_op.constant(_SimpleColorRamp(), dtype=dtypes.uint16)
      png0 = image_ops.encode_png(image0, compression=7)
      image1 = image_ops.decode_png(png0, dtype=dtypes.uint16)
      png0, image0, image1 = sess.run([png0, image0, image1])

      # PNG is lossless
      self.assertAllEqual(image0, image1)

      # Smooth ramps compress well, but not too well
      self.assertGreaterEqual(len(png0), 800)
      self.assertLessEqual(len(png0), 1500)

  def testSyntheticTwoChannel(self):
    with self.test_session(use_gpu=True) as sess:
      # Strip the b channel from an rgb image to get a two-channel image.
      gray_alpha = _SimpleColorRamp()[:, :, 0:2]
      image0 = constant_op.constant(gray_alpha)
      png0 = image_ops.encode_png(image0, compression=7)
      image1 = image_ops.decode_png(png0)
      png0, image0, image1 = sess.run([png0, image0, image1])
      self.assertEqual(2, image0.shape[-1])
      self.assertAllEqual(image0, image1)

  def testSyntheticTwoChannelUint16(self):
    with self.test_session(use_gpu=True) as sess:
      # Strip the b channel from an rgb image to get a two-channel image.
      gray_alpha = _SimpleColorRamp()[:, :, 0:2]
      image0 = constant_op.constant(gray_alpha, dtype=dtypes.uint16)
      png0 = image_ops.encode_png(image0, compression=7)
      image1 = image_ops.decode_png(png0, dtype=dtypes.uint16)
      png0, image0, image1 = sess.run([png0, image0, image1])
      self.assertEqual(2, image0.shape[-1])
      self.assertAllEqual(image0, image1)

  def testShape(self):
    with self.test_session(use_gpu=True):
      png = constant_op.constant("nonsense")
      for channels in 0, 1, 3:
        image = image_ops.decode_png(png, channels=channels)
        self.assertEqual(image.get_shape().as_list(),
                         [None, None, channels or None])


class GifTest(test_util.TensorFlowTestCase):

  def _testValid(self, filename):
    # Read some real GIFs
    prefix = "tensorflow/core/lib/gif/testdata/"
    WIDTH = 20
    HEIGHT = 40
    STRIDE = 5
    shape = (12, HEIGHT, WIDTH, 3)

    with self.test_session(use_gpu=True) as sess:
      gif0 = io_ops.read_file(prefix + filename)
      image0 = image_ops.decode_gif(gif0)
      gif0, image0 = sess.run([gif0, image0])

      self.assertEqual(image0.shape, shape)

      for frame_idx, frame in enumerate(image0):
        gt = np.zeros(shape[1:], dtype=np.uint8)
        start = frame_idx * STRIDE
        end = (frame_idx + 1) * STRIDE
        print(frame_idx)
        if end <= WIDTH:
          gt[:, start:end, :] = 255
        else:
          start -= WIDTH
          end -= WIDTH
          gt[start:end, :, :] = 255

        self.assertAllClose(frame, gt)

  def testValid(self):
    self._testValid("scan.gif")
    self._testValid("optimized.gif")

  def testShape(self):
    with self.test_session(use_gpu=True) as sess:
      gif = constant_op.constant("nonsense")
      image = image_ops.decode_gif(gif)
      self.assertEqual(image.get_shape().as_list(), [None, None, None, 3])


class ConvertImageTest(test_util.TensorFlowTestCase):

  def _convert(self, original, original_dtype, output_dtype, expected):
    x_np = np.array(original, dtype=original_dtype.as_numpy_dtype())
    y_np = np.array(expected, dtype=output_dtype.as_numpy_dtype())

    with self.test_session(use_gpu=True):
      image = constant_op.constant(x_np)
      y = image_ops.convert_image_dtype(image, output_dtype)
      self.assertTrue(y.dtype == output_dtype)
      self.assertAllClose(y.eval(), y_np, atol=1e-5)
      if output_dtype in [
          dtypes.float32, dtypes.float64, dtypes.int32, dtypes.int64
      ]:
        y_saturate = image_ops.convert_image_dtype(
            image, output_dtype, saturate=True)
        self.assertTrue(y_saturate.dtype == output_dtype)
        self.assertAllClose(y_saturate.eval(), y_np, atol=1e-5)

  def testNoConvert(self):
    # Make sure converting to the same data type creates only an identity op
    with self.test_session(use_gpu=True):
      image = constant_op.constant([1], dtype=dtypes.uint8)
      image_ops.convert_image_dtype(image, dtypes.uint8)
      y = image_ops.convert_image_dtype(image, dtypes.uint8)
      self.assertEquals(y.op.type, "Identity")
      self.assertEquals(y.op.inputs[0], image)

  def testConvertBetweenInteger(self):
    # Make sure converting to between integer types scales appropriately
    with self.test_session(use_gpu=True):
      self._convert([0, 255], dtypes.uint8, dtypes.int16, [0, 255 * 128])
      self._convert([0, 32767], dtypes.int16, dtypes.uint8, [0, 255])
      self._convert([0, 2**32], dtypes.int64, dtypes.int32, [0, 1])
      self._convert([0, 1], dtypes.int32, dtypes.int64, [0, 2**32])

  def testConvertBetweenFloat(self):
    # Make sure converting to between float types does nothing interesting
    with self.test_session(use_gpu=True):
      self._convert([-1.0, 0, 1.0, 200000], dtypes.float32, dtypes.float64,
                    [-1.0, 0, 1.0, 200000])
      self._convert([-1.0, 0, 1.0, 200000], dtypes.float64, dtypes.float32,
                    [-1.0, 0, 1.0, 200000])

  def testConvertBetweenIntegerAndFloat(self):
    # Make sure converting from and to a float type scales appropriately
    with self.test_session(use_gpu=True):
      self._convert([0, 1, 255], dtypes.uint8, dtypes.float32,
                    [0, 1.0 / 255.0, 1])
      self._convert([0, 1.1 / 255.0, 1], dtypes.float32, dtypes.uint8,
                    [0, 1, 255])

  def testConvertBetweenInt16AndInt8(self):
    with self.test_session(use_gpu=True):
      # uint8, uint16
      self._convert([0, 255 * 256], dtypes.uint16, dtypes.uint8, [0, 255])
      self._convert([0, 255], dtypes.uint8, dtypes.uint16, [0, 255 * 256])
      # int8, uint16
      self._convert([0, 127 * 2 * 256], dtypes.uint16, dtypes.int8, [0, 127])
      self._convert([0, 127], dtypes.int8, dtypes.uint16, [0, 127 * 2 * 256])
      # int16, uint16
      self._convert([0, 255 * 256], dtypes.uint16, dtypes.int16, [0, 255 * 128])
      self._convert([0, 255 * 128], dtypes.int16, dtypes.uint16, [0, 255 * 256])


class TotalVariationTest(test_util.TensorFlowTestCase):
  """Tests the function total_variation() in image_ops.

  We test a few small handmade examples, as well as
  some larger examples using an equivalent numpy
  implementation of the total_variation() function.

  We do NOT test for overflows and invalid / edge-case arguments.
  """

  def _test(self, x_np, y_np):
    """Test that the TensorFlow implementation of
    total_variation(x_np) calculates the values in y_np.

    Note that these may be float-numbers so we only test
    for approximate equality within some narrow error-bound.
    """

    # Create a TensorFlow session.
    with self.test_session(use_gpu=True):
      # Add a constant to the TensorFlow graph that holds the input.
      x_tf = constant_op.constant(x_np, shape=x_np.shape)

      # Add ops for calculating the total variation using TensorFlow.
      y = image_ops.total_variation(images=x_tf)

      # Run the TensorFlow session to calculate the result.
      y_tf = y.eval()

      # Assert that the results are as expected within
      # some small error-bound in case they are float-values.
      self.assertAllClose(y_tf, y_np)

  def _total_variation_np(self, x_np):
    """Calculate the total variation of x_np using numpy.
    This implements the same function as TensorFlow but
    using numpy instead.

    Args:
        x_np: Numpy array with 3 or 4 dimensions.
    """

    dim = len(x_np.shape)

    if dim == 3:
      # Calculate differences for neighboring pixel-values using slices.
      dif1 = x_np[1:, :, :] - x_np[:-1, :, :]
      dif2 = x_np[:, 1:, :] - x_np[:, :-1, :]

      # Sum for all axis.
      sum_axis = None
    elif dim == 4:
      # Calculate differences for neighboring pixel-values using slices.
      dif1 = x_np[:, 1:, :, :] - x_np[:, :-1, :, :]
      dif2 = x_np[:, :, 1:, :] - x_np[:, :, :-1, :]

      # Only sum for the last 3 axis.
      sum_axis = (1, 2, 3)
    else:
      # This should not occur in this test-code.
      pass

    tot_var = np.sum(np.abs(dif1), axis=sum_axis) + \
              np.sum(np.abs(dif2), axis=sum_axis)

    return tot_var

  def _test_tensorflow_vs_numpy(self, x_np):
    """Test the TensorFlow implementation against a numpy implementation.

    Args:
        x_np: Numpy array with 3 or 4 dimensions.
    """

    # Calculate the y-values using the numpy implementation.
    y_np = self._total_variation_np(x_np)

    self._test(x_np, y_np)

  def _generateArray(self, shape):
    """Generate an array of the given shape for use in testing.
    The numbers are calculated as the cumulative sum, which
    causes the difference between neighboring numbers to vary."""

    # Flattened length of the array.
    flat_len = np.prod(shape)

    a = np.array(range(flat_len), dtype=int)
    a = np.cumsum(a)
    a = a.reshape(shape)

    return a

  def testTotalVariationNumpy(self):
    """Test the TensorFlow implementation against a numpy implementation.
    The two implementations are very similar so it is possible that both
    have the same bug, which would not be detected by this test. It is
    therefore necessary to test with manually crafted data as well."""

    # Generate a test-array.
    # This is an 'image' with 100x80 pixels and 3 color channels.
    a = self._generateArray(shape=(100, 80, 3))

    # Test the TensorFlow implementation vs. numpy implementation.
    # We use a numpy implementation to check the results that are
    # calculated using TensorFlow are correct.
    self._test_tensorflow_vs_numpy(a)
    self._test_tensorflow_vs_numpy(a + 1)
    self._test_tensorflow_vs_numpy(-a)
    self._test_tensorflow_vs_numpy(1.1 * a)

    # Expand to a 4-dim array.
    b = a[np.newaxis, :]

    # Combine several variations of the image into a single 4-dim array.
    multi = np.vstack((b, b + 1, -b, 1.1 * b))

    # Test that the TensorFlow function can also handle 4-dim arrays.
    self._test_tensorflow_vs_numpy(multi)

  def testTotalVariationHandmade(self):
    """Test the total variation for a few handmade examples."""

    # We create an image that is 2x2 pixels with 3 color channels.
    # The image is very small so we can check the result by hand.

    # Red color channel.
    # The following are the sum of absolute differences between the pixels.
    # sum row dif = (4-1) + (7-2) = 3 + 5 = 8
    # sum col dif = (2-1) + (7-4) = 1 + 3 = 4
    r = [[1, 2], [4, 7]]

    # Blue color channel.
    # sum row dif = 18 + 29 = 47
    # sum col dif = 7 + 18 = 25
    g = [[11, 18], [29, 47]]

    # Green color channel.
    # sum row dif = 120 + 193 = 313
    # sum col dif = 47 + 120 = 167
    b = [[73, 120], [193, 313]]

    # Combine the 3 color channels into a single 3-dim array.
    # The shape is (2, 2, 3) corresponding to (height, width and color).
    a = np.dstack((r, g, b))

    # Total variation for this image.
    # Sum of all pixel differences = 8 + 4 + 47 + 25 + 313 + 167 = 564
    tot_var = 564

    # Calculate the total variation using TensorFlow and assert it is correct.
    self._test(a, tot_var)

    # If we add 1 to all pixel-values then the total variation is unchanged.
    self._test(a + 1, tot_var)

    # If we negate all pixel-values then the total variation is unchanged.
    self._test(-a, tot_var)

    # Scale the pixel-values by a float. This scales the total variation as well.
    b = 1.1 * a
    self._test(b, 1.1 * tot_var)

    # Scale by another float.
    c = 1.2 * a
    self._test(c, 1.2 * tot_var)

    # Combine these 3 images into a single array of shape (3, 2, 2, 3)
    # where the first dimension is for the image-number.
    multi = np.vstack((a[np.newaxis, :], b[np.newaxis, :], c[np.newaxis, :]))

    # Check that TensorFlow correctly calculates the total variation
    # for each image individually and returns the correct array.
    self._test(multi, tot_var * np.array([1.0, 1.1, 1.2]))


class FormatTest(test_util.TensorFlowTestCase):

  def testFormats(self):
    prefix = "tensorflow/core/lib"
    paths = ("png/testdata/lena_gray.png", "jpeg/testdata/jpeg_merge_test1.jpg",
             "gif/testdata/lena.gif")
    decoders = {
        "jpeg": functools.partial(image_ops.decode_jpeg, channels=3),
        "png": functools.partial(image_ops.decode_png, channels=3),
        "gif": lambda s: array_ops.squeeze(image_ops.decode_gif(s), axis=0),
    }
    with self.test_session():
      for path in paths:
        contents = io_ops.read_file(os.path.join(prefix, path)).eval()
        images = {}
        for name, decode in decoders.items():
          image = decode(contents).eval()
          self.assertEqual(image.ndim, 3)
          for prev_name, prev in images.items():
            print("path %s, names %s %s, shapes %s %s" %
                  (path, name, prev_name, image.shape, prev.shape))
            self.assertAllEqual(image, prev)
          images[name] = image

  def testError(self):
    path = "tensorflow/core/lib/gif/testdata/scan.gif"
    with self.test_session():
      for decode in image_ops.decode_jpeg, image_ops.decode_png:
        with self.assertRaisesOpError(r"Got 12 frames"):
          decode(io_ops.read_file(path)).eval()


class NonMaxSuppressionTest(test_util.TensorFlowTestCase):

  def testSelectFromThreeClusters(self):
    boxes_np = [[0, 0, 1, 1], [0, 0.1, 1, 1.1], [0, -0.1, 1, 0.9],
                [0, 10, 1, 11], [0, 10.1, 1, 11.1], [0, 100, 1, 101]]
    scores_np = [0.9, 0.75, 0.6, 0.95, 0.5, 0.3]
    max_output_size_np = 3
    iou_threshold_np = 0.5
    with self.test_session():
      boxes = constant_op.constant(boxes_np)
      scores = constant_op.constant(scores_np)
      max_output_size = constant_op.constant(max_output_size_np)
      iou_threshold = constant_op.constant(iou_threshold_np)
      selected_indices = image_ops.non_max_suppression(
          boxes, scores, max_output_size, iou_threshold).eval()
      self.assertAllClose(selected_indices, [3, 0, 5])

  def testInvalidShape(self):
    # The boxes should be 2D of shape [num_boxes, 4].
    with self.assertRaisesRegexp(ValueError,
                                 "Shape must be rank 2 but is rank 1"):
      boxes = constant_op.constant([0.0, 0.0, 1.0, 1.0])
      scores = constant_op.constant([0.9])
      image_ops.non_max_suppression(boxes, scores, 3, 0.5)

    with self.assertRaisesRegexp(ValueError, "Dimension must be 4 but is 3"):
      boxes = constant_op.constant([[0.0, 0.0, 1.0]])
      scores = constant_op.constant([0.9])
      image_ops.non_max_suppression(boxes, scores, 3, 0.5)

    # The scores should be 1D of shape [num_boxes].
    with self.assertRaisesRegexp(ValueError,
                                 "Shape must be rank 1 but is rank 2"):
      boxes = constant_op.constant([[0.0, 0.0, 1.0, 1.0]])
      scores = constant_op.constant([[0.9]])
      image_ops.non_max_suppression(boxes, scores, 3, 0.5)

    # The max_output_size should be a scaler (0-D).
    with self.assertRaisesRegexp(ValueError,
                                 "Shape must be rank 0 but is rank 1"):
      boxes = constant_op.constant([[0.0, 0.0, 1.0, 1.0]])
      scores = constant_op.constant([0.9])
      image_ops.non_max_suppression(boxes, scores, [3], 0.5)

    # The iou_threshold should be a scaler (0-D).
    with self.assertRaisesRegexp(ValueError,
                                 "Shape must be rank 0 but is rank 2"):
      boxes = constant_op.constant([[0.0, 0.0, 1.0, 1.0]])
      scores = constant_op.constant([0.9])
      image_ops.non_max_suppression(boxes, scores, 3, [[0.5]])


if __name__ == "__main__":
  googletest.main()<|MERGE_RESOLUTION|>--- conflicted
+++ resolved
@@ -1907,16 +1907,9 @@
       image_size = constant_op.constant(
           [40, 50, 1], shape=[3], dtype=dtypes.int32)
       bounding_box = constant_op.constant(
-<<<<<<< HEAD
-          [0.0, 0.0, 1.0, 1.0],
-          shape=[4],
-          dtype=dtypes.float32,
-      )
-=======
           [[[0.0, 0.0, 1.0, 1.0]]],
           shape=[1, 1, 4],
           dtype=dtypes.float32,)
->>>>>>> 926fc13f
       begin, end, bbox_for_drawing = image_ops.sample_distorted_bounding_box(
           image_size=image_size,
           bounding_boxes=bounding_box,
