# Copyright 2017 The TensorFlow Authors. All Rights Reserved.
#
# Licensed under the Apache License, Version 2.0 (the "License");
# you may not use this file except in compliance with the License.
# You may obtain a copy of the License at
#
#     http://www.apache.org/licenses/LICENSE-2.0
#
# Unless required by applicable law or agreed to in writing, software
# distributed under the License is distributed on an "AS IS" BASIS,
# WITHOUT WARRANTIES OR CONDITIONS OF ANY KIND, either express or implied.
# See the License for the specific language governing permissions and
# limitations under the License.
# ==============================================================================
"""Tests for DecodeBmpOp."""

from __future__ import absolute_import
from __future__ import division
from __future__ import print_function

from tensorflow.python.framework import constant_op
from tensorflow.python.framework import dtypes
from tensorflow.python.framework import errors_impl
from tensorflow.python.ops import array_ops
from tensorflow.python.ops import image_ops
from tensorflow.python.platform import test



class DecodeBmpOpTest(test.TestCase):

  def testex1(self):
    img_bytes = [[[0, 0, 255], [0, 255, 0]], [[255, 0, 0], [255, 255, 255]]]
    # Encoded BMP bytes from Wikipedia
    encoded_bytes = [
        0x42, 0x40,
        0x46, 0, 0, 0,
        0, 0,
        0, 0,
        0x36, 0, 0, 0,
        0x28, 0, 0, 0,
        0x2, 0, 0, 0,
        0x2, 0, 0, 0,
        0x1, 0,
        0x18, 0,
        0, 0, 0, 0,
        0x10, 0, 0, 0,
        0x13, 0xb, 0, 0,
        0x13, 0xb, 0, 0,
        0, 0, 0, 0,
        0, 0, 0, 0,
        0, 0, 0xff,
        0xff, 0xff, 0xff,
        0, 0,
        0xff, 0, 0,
        0, 0xff, 0,
        0, 0,
    ]

    byte_string = bytes(bytearray(encoded_bytes))
    img_in = constant_op.constant(byte_string, dtype=dtypes.string)
    decode = array_ops.squeeze(image_ops.decode_bmp(img_in))

    with self.test_session():
      decoded = decode.eval()
      self.assertAllEqual(decoded, img_bytes)

  def testGrayscale(self):
    img_bytes = [[[255], [0]], [[255], [0]]]
    encoded_bytes = [
<<<<<<< HEAD
        0x42, 0x40,
        0x3d, 0, 0, 0,
        0, 0,
        0, 0,
        0x36, 0, 0, 0,
        0x28, 0, 0, 0,
        0x2, 0, 0, 0,
        0x2, 0, 0, 0,
        0x1, 0,
        0x8, 0,
        0, 0, 0, 0,
        0x10, 0, 0, 0,
        0x13, 0xb, 0, 0,
        0x13, 0xb, 0, 0,
        0, 0, 0, 0,
        0, 0, 0, 0,
        0xff,
        0,
        0, 0,
        0xff,
        0,
        0, 0,
=======
        0x42,
        0x40,
        0x3d,
        0,
        0,
        0,
        0,
        0,
        0,
        0,
        0x36,
        0,
        0,
        0,
        0x28,
        0,
        0,
        0,
        0x2,
        0,
        0,
        0,
        0x2,
        0,
        0,
        0,
        0x1,
        0,
        0x8,
        0,
        0,
        0,
        0,
        0,
        0x10,
        0,
        0,
        0,
        0x13,
        0xb,
        0,
        0,
        0x13,
        0xb,
        0,
        0,
        0,
        0,
        0,
        0,
        0,
        0,
        0,
        0,
        0xff,
        0,
        0,
        0,
        0xff,
        0,
        0,
        0,
>>>>>>> 1ec61faf
    ]

    byte_string = bytes(bytearray(encoded_bytes))
    img_in = constant_op.constant(byte_string, dtype=dtypes.string)
    decode = image_ops.decode_bmp(img_in)

    with self.test_session():
      decoded = decode.eval()
      self.assertAllEqual(decoded, img_bytes)

<<<<<<< HEAD
  def testIncompleteHeader(self):
    # Encoded BMP bytes from Wikipedia
    encoded_bytes = [
        0x42, 0x40,
        0x46, 0, 0, 0,
    ]

    byte_string = bytes(bytearray(encoded_bytes))
    img_in = constant_op.constant(byte_string, dtype=dtypes.string)
    decode = array_ops.squeeze(image_ops.decode_bmp(img_in))

    with self.test_session():
      with self.assertRaisesRegexp(errors_impl.InvalidArgumentError,
          "requires at least 32 bytes to find the header"):
        decoded = decode.eval()

  def testIncompleteBody(self):
    # Encoded BMP bytes from Wikipedia
    encoded_bytes = [
        0x42, 0x40,
        0x46, 0, 0, 0,
        0, 0,
        0, 0,
        0x36, 0, 0, 0,
        0x28, 0, 0, 0,
        0x2, 0, 0, 0,
        0x2, 0, 0, 0,
        0x1, 0,
        0x18, 0,
        0, 0, 0, 0,
        0x10, 0, 0, 0,
        0x13, 0xb, 0, 0,
        0x13, 0xb, 0, 0,
        0, 0, 0, 0,
        0, 0, 0, 0,
        0, 0, 0xff,
        0xff, 0xff, 0xff,
        0, 0,
    ]

    byte_string = bytes(bytearray(encoded_bytes))
    img_in = constant_op.constant(byte_string, dtype=dtypes.string)
    decode = array_ops.squeeze(image_ops.decode_bmp(img_in))

    with self.test_session():
      with self.assertRaisesRegexp(errors_impl.InvalidArgumentError,
          "requires at least 68 bytes, got 62 bytes"):
        decoded = decode.eval()
=======
>>>>>>> 1ec61faf

if __name__ == "__main__":
  test.main()<|MERGE_RESOLUTION|>--- conflicted
+++ resolved
@@ -68,30 +68,6 @@
   def testGrayscale(self):
     img_bytes = [[[255], [0]], [[255], [0]]]
     encoded_bytes = [
-<<<<<<< HEAD
-        0x42, 0x40,
-        0x3d, 0, 0, 0,
-        0, 0,
-        0, 0,
-        0x36, 0, 0, 0,
-        0x28, 0, 0, 0,
-        0x2, 0, 0, 0,
-        0x2, 0, 0, 0,
-        0x1, 0,
-        0x8, 0,
-        0, 0, 0, 0,
-        0x10, 0, 0, 0,
-        0x13, 0xb, 0, 0,
-        0x13, 0xb, 0, 0,
-        0, 0, 0, 0,
-        0, 0, 0, 0,
-        0xff,
-        0,
-        0, 0,
-        0xff,
-        0,
-        0, 0,
-=======
         0x42,
         0x40,
         0x3d,
@@ -154,7 +130,6 @@
         0,
         0,
         0,
->>>>>>> 1ec61faf
     ]
 
     byte_string = bytes(bytearray(encoded_bytes))
@@ -165,57 +140,6 @@
       decoded = decode.eval()
       self.assertAllEqual(decoded, img_bytes)
 
-<<<<<<< HEAD
-  def testIncompleteHeader(self):
-    # Encoded BMP bytes from Wikipedia
-    encoded_bytes = [
-        0x42, 0x40,
-        0x46, 0, 0, 0,
-    ]
-
-    byte_string = bytes(bytearray(encoded_bytes))
-    img_in = constant_op.constant(byte_string, dtype=dtypes.string)
-    decode = array_ops.squeeze(image_ops.decode_bmp(img_in))
-
-    with self.test_session():
-      with self.assertRaisesRegexp(errors_impl.InvalidArgumentError,
-          "requires at least 32 bytes to find the header"):
-        decoded = decode.eval()
-
-  def testIncompleteBody(self):
-    # Encoded BMP bytes from Wikipedia
-    encoded_bytes = [
-        0x42, 0x40,
-        0x46, 0, 0, 0,
-        0, 0,
-        0, 0,
-        0x36, 0, 0, 0,
-        0x28, 0, 0, 0,
-        0x2, 0, 0, 0,
-        0x2, 0, 0, 0,
-        0x1, 0,
-        0x18, 0,
-        0, 0, 0, 0,
-        0x10, 0, 0, 0,
-        0x13, 0xb, 0, 0,
-        0x13, 0xb, 0, 0,
-        0, 0, 0, 0,
-        0, 0, 0, 0,
-        0, 0, 0xff,
-        0xff, 0xff, 0xff,
-        0, 0,
-    ]
-
-    byte_string = bytes(bytearray(encoded_bytes))
-    img_in = constant_op.constant(byte_string, dtype=dtypes.string)
-    decode = array_ops.squeeze(image_ops.decode_bmp(img_in))
-
-    with self.test_session():
-      with self.assertRaisesRegexp(errors_impl.InvalidArgumentError,
-          "requires at least 68 bytes, got 62 bytes"):
-        decoded = decode.eval()
-=======
->>>>>>> 1ec61faf
 
 if __name__ == "__main__":
   test.main()